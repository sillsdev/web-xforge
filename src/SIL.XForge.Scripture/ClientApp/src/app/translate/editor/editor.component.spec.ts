--- conflicted
+++ resolved
@@ -2404,14 +2404,9 @@
     this.addTextDoc(new TextDocId('project01', 40, 2, 'target'));
     this.addTextDoc(new TextDocId('project02', 41, 1, 'target'), 'source');
     this.addTextDoc(new TextDocId('project01', 41, 1, 'target'));
-<<<<<<< HEAD
     this.addCombinedVerseTextDoc(new TextDocId('project01', 42, 1, 'target'));
     this.addCombinedVerseTextDoc(new TextDocId('project01', 42, 2, 'target'));
-=======
-    this.addTextDoc(new TextDocId('project01', 42, 1, 'target'));
-    this.addTextDoc(new TextDocId('project01', 42, 2, 'target'));
     this.addTextDoc(new TextDocId('project01', 42, 3, 'target'), 'target', true);
->>>>>>> 677ac2c8
     this.addEmptyTextDoc(new TextDocId('project01', 43, 1, 'target'));
 
     when(mockedActivatedRoute.params).thenReturn(this.params$);
@@ -2632,14 +2627,10 @@
     if (data.isRightToLeft != null) {
       projectProfileData.isRightToLeft = data.isRightToLeft;
     }
-<<<<<<< HEAD
+    if (data.editable != null) {
+      projectProfileData.editable = data.editable;
+    }
     this.realtimeService.addSnapshot<SFProjectProfile>(SFProjectProfileDoc.COLLECTION, {
-=======
-    if (data.editable != null) {
-      projectData.editable = data.editable;
-    }
-    this.realtimeService.addSnapshot<SFProject>(SFProjectDoc.COLLECTION, {
->>>>>>> 677ac2c8
       id: 'project01',
       data: projectProfileData
     });
