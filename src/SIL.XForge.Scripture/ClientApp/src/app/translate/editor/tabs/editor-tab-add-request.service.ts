import { Injectable } from '@angular/core';
import { EditorTabGroupType, EditorTabType } from 'realtime-server/lib/esm/scriptureforge/models/editor-tab';
import { map, Observable, of, switchMap, take } from 'rxjs';
import { DialogService } from 'xforge-common/dialog.service';
import { DocSubscription } from 'xforge-common/models/realtime-doc';
import { filterNullish } from 'xforge-common/util/rxjs-util';
import { QuietDestroyRef } from '../../../../xforge-common/utils';
import { SFProjectDoc } from '../../../core/models/sf-project-doc';
import { PermissionsService } from '../../../core/permissions.service';
import { SFProjectService } from '../../../core/sf-project.service';
import { TabStateService } from '../../../shared/sf-tab-group';
import { TabAddRequestService } from '../../../shared/sf-tab-group/base-services/tab-add-request.service';
import {
  EditorTabAddResourceDialogComponent,
  EditorTabAddResourceDialogData
} from './editor-tab-add-resource-dialog/editor-tab-add-resource-dialog.component';
import { EditorTabInfo } from './editor-tabs.types';

@Injectable({
  providedIn: 'root'
})
export class EditorTabAddRequestService implements TabAddRequestService<EditorTabType, EditorTabInfo> {
  constructor(
    private readonly dialogService: DialogService,
    private readonly projectService: SFProjectService,
<<<<<<< HEAD
    private readonly tabState: TabStateService<EditorTabGroupType, EditorTabInfo>,
    private readonly destroyRef: QuietDestroyRef
=======
    private readonly permissionsService: PermissionsService,
    private readonly tabState: TabStateService<EditorTabGroupType, EditorTabInfo>
>>>>>>> e3112e77
  ) {}

  handleTabAddRequest(tabType: EditorTabType): Observable<Partial<EditorTabInfo> | never> {
    switch (tabType) {
      case 'project-resource':
        // Exclude any resources that are already open in a tab
        return this.getParatextIdsForOpenTabs().pipe(
          switchMap(paratextIds => this.promptUserResourceSelection(paratextIds))
        );
      default:
        // No extra tab info
        return of({});
    }
  }

  /**
   * Gets the paratext id for each open project tab with a projectId.
   */
  private getParatextIdsForOpenTabs(): Observable<string[]> {
    return this.tabState.tabs$.pipe(
      take(1),
      switchMap(tabs =>
        Promise.all(
<<<<<<< HEAD
          tabs.map(tab =>
            tab.projectId != null
              ? this.projectService.get(
                  tab.projectId,
                  new DocSubscription('EditorTabAddRequestService', this.destroyRef)
                )
=======
          tabs.map(async tab =>
            tab.projectId != null && (await this.permissionsService.isUserOnProject(tab.projectId))
              ? this.projectService.get(tab.projectId)
>>>>>>> e3112e77
              : undefined
          )
        )
      ),
      map(projectDocs => projectDocs.map(doc => doc?.data?.paratextId).filter(id => id) as string[])
    );
  }

  /**
   * Opens a dialog that prompts the user to select a paratext project or DBL resource, excluding any
   * resources that are already open in a tab.
   * @param excludedParatextIds List of paratext ids for resources that should not be listed as options for selection.
   * @returns An observable containing data for the selected resource.
   * The returned observable will not emit if no resource was selected.
   */
  private promptUserResourceSelection(excludedParatextIds: string[]): Observable<Partial<EditorTabInfo> | never> {
    return this.dialogService
      .openMatDialog<EditorTabAddResourceDialogComponent, EditorTabAddResourceDialogData>(
        EditorTabAddResourceDialogComponent,
        {
          panelClass: 'editor-tab-add-resource-dialog',
          disableClose: true, // Ensure explicit cancellation by user
          width: '700px',
          data: {
            // Don't show projects/resources that are already open in a tab
            excludedParatextIds
          }
        }
      )
      .afterClosed()
      .pipe(
        filterNullish(),
        map((projectDoc: SFProjectDoc) => {
          return {
            projectId: projectDoc.id,
            headerText: projectDoc.data?.shortName,
            tooltip: projectDoc.data?.name
          };
        })
      );
  }
}<|MERGE_RESOLUTION|>--- conflicted
+++ resolved
@@ -1,10 +1,9 @@
-import { Injectable } from '@angular/core';
+import { DestroyRef, Injectable } from '@angular/core';
 import { EditorTabGroupType, EditorTabType } from 'realtime-server/lib/esm/scriptureforge/models/editor-tab';
 import { map, Observable, of, switchMap, take } from 'rxjs';
 import { DialogService } from 'xforge-common/dialog.service';
 import { DocSubscription } from 'xforge-common/models/realtime-doc';
 import { filterNullish } from 'xforge-common/util/rxjs-util';
-import { QuietDestroyRef } from '../../../../xforge-common/utils';
 import { SFProjectDoc } from '../../../core/models/sf-project-doc';
 import { PermissionsService } from '../../../core/permissions.service';
 import { SFProjectService } from '../../../core/sf-project.service';
@@ -23,13 +22,9 @@
   constructor(
     private readonly dialogService: DialogService,
     private readonly projectService: SFProjectService,
-<<<<<<< HEAD
+    private readonly permissionsService: PermissionsService,
     private readonly tabState: TabStateService<EditorTabGroupType, EditorTabInfo>,
-    private readonly destroyRef: QuietDestroyRef
-=======
-    private readonly permissionsService: PermissionsService,
-    private readonly tabState: TabStateService<EditorTabGroupType, EditorTabInfo>
->>>>>>> e3112e77
+    private readonly destroyRef: DestroyRef
   ) {}
 
   handleTabAddRequest(tabType: EditorTabType): Observable<Partial<EditorTabInfo> | never> {
@@ -53,18 +48,12 @@
       take(1),
       switchMap(tabs =>
         Promise.all(
-<<<<<<< HEAD
-          tabs.map(tab =>
-            tab.projectId != null
+          tabs.map(async tab =>
+            tab.projectId != null && (await this.permissionsService.isUserOnProject(tab.projectId))
               ? this.projectService.get(
                   tab.projectId,
                   new DocSubscription('EditorTabAddRequestService', this.destroyRef)
                 )
-=======
-          tabs.map(async tab =>
-            tab.projectId != null && (await this.permissionsService.isUserOnProject(tab.projectId))
-              ? this.projectService.get(tab.projectId)
->>>>>>> e3112e77
               : undefined
           )
         )
