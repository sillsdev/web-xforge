--- conflicted
+++ resolved
@@ -34,12 +34,8 @@
         public async Task SyncAsync_UserDoesNotExist()
         {
             var env = new TestEnvironment();
-<<<<<<< HEAD
             env.SetupSFData(true, true, true, false);
-=======
-            env.SetupSFData(true, true, true);
             env.ParatextService.GetLatestSharedVersion(Arg.Any<UserSecret>(), "target").Returns("beforeSR");
->>>>>>> 54119741
 
             await env.Runner.RunAsync("project01", "user03", false, CancellationToken.None);
 
@@ -247,16 +243,8 @@
             env.ParatextService.Received(2).PutNotes(Arg.Any<UserSecret>(), "target", Arg.Any<string>());
 
             SFProjectSecret projectSecret = env.GetProjectSecret();
-<<<<<<< HEAD
             Assert.That(projectSecret.SyncUsers.Count, Is.EqualTo(2));
-
-            SFProject project = env.GetProject();
-            Assert.That(project.Sync.QueuedCount, Is.EqualTo(0));
-            Assert.That(project.Sync.LastSyncSuccessful, Is.True);
-=======
-            Assert.That(projectSecret.SyncUsers.Count, Is.EqualTo(1));
             env.VerifyProjectSync(true);
->>>>>>> 54119741
         }
 
         [Test]
@@ -294,16 +282,8 @@
             Assert.That(env.GetText("project02", "MRK", 2).DeepEquals(delta), Is.True);
 
             SFProjectSecret projectSecret = env.GetProjectSecret();
-<<<<<<< HEAD
             Assert.That(projectSecret.SyncUsers.Count, Is.EqualTo(2));
-
-            SFProject project = env.GetProject();
-            Assert.That(project.Sync.QueuedCount, Is.EqualTo(0));
-            Assert.That(project.Sync.LastSyncSuccessful, Is.True);
-=======
-            Assert.That(projectSecret.SyncUsers.Count, Is.EqualTo(1));
             env.VerifyProjectSync(true);
->>>>>>> 54119741
         }
 
         [Test]
@@ -353,14 +333,9 @@
             // Need to make sure we have notes BEFORE the sync
             env.AddParatextNoteThreadData(new Book("MRK", 2));
 
-<<<<<<< HEAD
             Assert.That(env.ContainsNote("MRK"), Is.True);
-            await env.Runner.RunAsync("project02", "user01", false);
-            await env.Runner.RunAsync("project01", "user01", false);
-=======
             await env.Runner.RunAsync("project02", "user01", false, CancellationToken.None);
             await env.Runner.RunAsync("project01", "user01", false, CancellationToken.None);
->>>>>>> 54119741
 
             Assert.That(env.ContainsText("project01", "MRK", 1), Is.False);
             Assert.That(env.ContainsText("project01", "MRK", 2), Is.False);
@@ -376,16 +351,9 @@
             Assert.That(env.ContainsQuestion("MRK", 2), Is.False);
             Assert.That(env.ContainsQuestion("MAT", 1), Is.True);
             Assert.That(env.ContainsQuestion("MAT", 2), Is.True);
-<<<<<<< HEAD
 
             Assert.That(env.ContainsNote("MRK"), Is.False);
-
-            SFProject project = env.GetProject();
-            Assert.That(project.Sync.QueuedCount, Is.EqualTo(0));
-            Assert.That(project.Sync.LastSyncSuccessful, Is.True);
-=======
             env.VerifyProjectSync(true);
->>>>>>> 54119741
         }
 
         [Test]
@@ -410,8 +378,7 @@
         }
 
         [Test]
-<<<<<<< HEAD
-        public async Task SyncAsync_UserHasNoResourcePermission()
+        public async Task SyncAsync_SetsUserPermissions()
         {
             var env = new TestEnvironment();
             Book[] books = { new Book("MAT", 2), new Book("MRK", 2) };
@@ -421,108 +388,11 @@
             {
                 { "pt01", SFProjectRole.Translator }
             };
-            env.ParatextService.GetProjectRolesAsync(Arg.Any<UserSecret>(), "target")
-                .Returns(Task.FromResult<IReadOnlyDictionary<string, string>>(ptUserRoles));
-            var ptSourcePermissions = new Dictionary<string, string>()
-            {
-                { "user01", TextInfoPermission.Read },
-                { "user02", TextInfoPermission.None },
-            };
-            env.ParatextService.GetPermissionsAsync(Arg.Any<UserSecret>(), Arg.Any<SFProject>(),
-                Arg.Any<IReadOnlyDictionary<string, string>>(), Arg.Any<int>(), Arg.Any<int>())
-                .Returns(Task.FromResult(ptSourcePermissions));
-
-            await env.Runner.RunAsync("project01", "user01", false);
-
-            SFProject project = env.GetProject();
-            Assert.That(project.Sync.QueuedCount, Is.EqualTo(0));
-            Assert.That(project.Sync.LastSyncSuccessful, Is.True);
-            Assert.That(project.Texts.First().Permissions["user02"], Is.EqualTo(TextInfoPermission.None));
-        }
-
-        [Test]
-        public async Task SyncAsync_UserHasNoChapterPermission()
-=======
-        public async Task SyncAsync_SetsUserPermissions()
->>>>>>> 54119741
-        {
-            var env = new TestEnvironment();
-            Book[] books = { new Book("MAT", 2), new Book("MRK", 2) };
-            env.SetupSFData(true, true, false, false, books);
-            env.SetupPTData(books);
-            var ptUserRoles = new Dictionary<string, string>
-            {
-                { "pt01", SFProjectRole.Translator }
-            };
             env.ParatextService.GetProjectRolesAsync(Arg.Any<UserSecret>(), "target", Arg.Any<CancellationToken>())
                 .Returns(Task.FromResult<IReadOnlyDictionary<string, string>>(ptUserRoles));
 
-<<<<<<< HEAD
-            await env.Runner.RunAsync("project01", "user01", false);
-
-            SFProject project = env.GetProject();
-            Assert.That(project.Sync.QueuedCount, Is.EqualTo(0));
-            Assert.That(project.Sync.LastSyncSuccessful, Is.True);
-            Assert.That(project.Texts.First().Chapters.First().Permissions["user02"], Is.EqualTo(TextInfoPermission.None));
-        }
-
-        [Test]
-        public async Task SyncAsync_UserHasResourcePermission()
-        {
-            var env = new TestEnvironment();
-            Book[] books = { new Book("MAT", 2), new Book("MRK", 2) };
-            env.SetupSFData(true, true, false, false, books);
-            env.SetupPTData(books);
-            var ptUserRoles = new Dictionary<string, string>
-            {
-                { "pt01", SFProjectRole.Translator }
-            };
-            env.ParatextService.GetProjectRolesAsync(Arg.Any<UserSecret>(), "target")
-                .Returns(Task.FromResult<IReadOnlyDictionary<string, string>>(ptUserRoles));
-            var ptSourcePermissions = new Dictionary<string, string>()
-            {
-                { "user01", TextInfoPermission.Read },
-                { "user02", TextInfoPermission.Read },
-            };
-            env.ParatextService.GetPermissionsAsync(Arg.Any<UserSecret>(), Arg.Any<SFProject>(),
-                Arg.Any<IReadOnlyDictionary<string, string>>(), Arg.Any<int>(), Arg.Any<int>())
-                .Returns(Task.FromResult(ptSourcePermissions));
-
-            await env.Runner.RunAsync("project01", "user01", false);
-
-            SFProject project = env.GetProject();
-            Assert.That(project.Sync.QueuedCount, Is.EqualTo(0));
-            Assert.That(project.Sync.LastSyncSuccessful, Is.True);
-            Assert.That(project.Texts.First().Permissions["user02"], Is.EqualTo(TextInfoPermission.Read));
-        }
-
-        [Test]
-        public async Task SyncAsync_UserHasChapterPermission()
-        {
-            var env = new TestEnvironment();
-            Book[] books = { new Book("MAT", 2), new Book("MRK", 2) };
-            env.SetupSFData(true, true, false, false, books);
-            env.SetupPTData(books);
-            var ptUserRoles = new Dictionary<string, string>
-            {
-                { "pt01", SFProjectRole.Translator }
-            };
-            env.ParatextService.GetProjectRolesAsync(Arg.Any<UserSecret>(), "target")
-                .Returns(Task.FromResult<IReadOnlyDictionary<string, string>>(ptUserRoles));
-            var ptChapterPermissions = new Dictionary<string, string>()
-            {
-                { "user01", TextInfoPermission.Read },
-                { "user02", TextInfoPermission.Read },
-            };
-            env.ParatextService.GetPermissionsAsync(Arg.Any<UserSecret>(), Arg.Any<SFProject>(),
-                Arg.Any<IReadOnlyDictionary<string, string>>(), Arg.Any<int>(), Arg.Any<int>())
-                .Returns(Task.FromResult(ptChapterPermissions));
-
-            await env.Runner.RunAsync("project01", "user01", false);
-=======
             // SUT
             await env.Runner.RunAsync("project01", "user01", false, CancellationToken.None);
->>>>>>> 54119741
 
             await env.SFProjectService.Received().UpdatePermissionsAsync("user01",
                 Arg.Is<IDocument<SFProject>>((IDocument<SFProject> sfProjDoc) =>
@@ -724,8 +594,9 @@
                 bool translationSuggestionsEnabled = true;
                 bool checkingEnabled = true;
                 bool changed = isChanged;
+                bool hasNoteThreads = false;
                 env.SetupSFData(projectSFId, "project04", translationSuggestionsEnabled, checkingEnabled, changed,
-                    books);
+                    hasNoteThreads, books);
                 SFProject project = env.GetProject(projectSFId);
                 string projectPTId = project.ParatextId;
                 env.SetupPTDataForProjectIds(projectPTId, env.GetProject("project04").ParatextId, books);
@@ -746,7 +617,7 @@
                 // We should get into UpdateParatextNotesAsync() and fetch and perhaps put notes.
                 env.ParatextService.Received().GetNotes(Arg.Any<UserSecret>(), projectPTId, Arg.Any<int>());
                 await env.NotesMapper.Received().GetNotesChangelistAsync(Arg.Any<XElement>(),
-                    Arg.Any<IEnumerable<IDocument<Question>>>());
+                    Arg.Any<IEnumerable<IDocument<Question>>>(), Arg.Any<Dictionary<string, SyncUser>>());
                 // We should have then called SR
                 await env.ParatextService.Received(1).SendReceiveAsync(Arg.Any<UserSecret>(), projectPTId,
                     Arg.Any<IProgress<ProgressState>>());
@@ -771,8 +642,9 @@
                 bool translationSuggestionsEnabled = false;
                 bool checkingEnabled = true;
                 bool changed = isChanged;
+                bool hasNoteThreads = false;
                 env.SetupSFData(projectSFId, "project04", translationSuggestionsEnabled, checkingEnabled, changed,
-                    books);
+                    hasNoteThreads, books);
                 SFProject project = env.GetProject(projectSFId);
                 string projectPTId = project.ParatextId;
                 // env.SetupPTData(projectPTId, env.GetProject("project04").ParatextId, books);
@@ -794,7 +666,7 @@
                     Arg.Any<IEnumerable<ChapterDelta>>());
                 env.ParatextService.DidNotReceiveWithAnyArgs().GetNotes(default, default, default);
                 await env.NotesMapper.DidNotReceiveWithAnyArgs().GetNotesChangelistAsync(Arg.Any<XElement>(),
-                    Arg.Any<IEnumerable<IDocument<Question>>>());
+                    Arg.Any<IEnumerable<IDocument<Question>>>(), Arg.Any<Dictionary<string, SyncUser>>());
                 // We should have then called SR
                 await env.ParatextService.Received(1).SendReceiveAsync(Arg.Any<UserSecret>(), projectPTId,
                     Arg.Any<IProgress<ProgressState>>());
@@ -809,7 +681,7 @@
         {
             // Set up the environment
             var env = new TestEnvironment();
-            env.SetupSFData(true, true, false);
+            env.SetupSFData(true, true, false, false);
             env.SetupPTData(new Book("MAT", 2), new Book("MRK", 2));
             var cancellationTokenSource = new CancellationTokenSource();
 
@@ -831,7 +703,7 @@
         {
             // Set up the environment
             var env = new TestEnvironment();
-            env.SetupSFData(true, true, false);
+            env.SetupSFData(true, true, false, false);
             env.SetupPTData(new Book("MAT", 2), new Book("MRK", 2));
             var cancellationTokenSource = new CancellationTokenSource();
 
@@ -853,7 +725,7 @@
         {
             // Set up the environment
             var env = new TestEnvironment();
-            env.SetupSFData(true, true, false);
+            env.SetupSFData(true, true, false, false);
             env.SetupPTData(new Book("MAT", 2), new Book("MRK", 2));
             var cancellationTokenSource = new CancellationTokenSource();
 
@@ -873,7 +745,7 @@
         {
             // Set up the environment
             var env = new TestEnvironment();
-            env.SetupSFData(true, true, false);
+            env.SetupSFData(true, true, false, false);
             env.SetupPTData(new Book("MAT", 2), new Book("MRK", 2));
             var cancellationTokenSource = new CancellationTokenSource();
 
@@ -963,7 +835,7 @@
             env.ParatextService.UpdateParatextComments(Arg.Any<UserSecret>(), default, default,
                 Arg.Any<IEnumerable<IDocument<ParatextNoteThread>>>(), Arg.Any<Dictionary<string, SyncUser>>());
 
-            await env.Runner.RunAsync("project01", "user01", false);
+            await env.Runner.RunAsync("project01", "user01", false, CancellationToken.None);
             env.ParatextService.Received(1).UpdateParatextComments(Arg.Any<UserSecret>(), "target", 40,
                 Arg.Is<IEnumerable<IDocument<ParatextNoteThread>>>(t =>
                     t.Count() == 1 && t.First().Id == "project01:thread01"),
@@ -984,7 +856,7 @@
             env.SetupPTData(book);
             env.SetupNoteChanges("thread01");
 
-            await env.Runner.RunAsync("project01", "user01", false);
+            await env.Runner.RunAsync("project01", "user01", false, CancellationToken.None);
 
             ParatextNoteThread thread01 = env.GetNoteThread("project01", "thread01");
             Assert.That(thread01.Notes.Count, Is.EqualTo(3));
@@ -1015,7 +887,7 @@
             env.SetupPTData(book);
             env.SetupNewNoteThreadChange("thread02", "syncuser01");
 
-            await env.Runner.RunAsync("project01", "user01", false);
+            await env.Runner.RunAsync("project01", "user01", false, CancellationToken.None);
 
             ParatextNoteThread thread02 = env.GetNoteThread("project01", "thread02");
             Assert.That(thread02.VerseRef.ToString(), Is.EqualTo("MAT 1:1"));
@@ -1041,7 +913,7 @@
             ParatextNoteThread thread01 = env.GetNoteThread("project01", "thread01");
             Assert.That(thread01.Notes.Select(n => n.DataId), Is.EquivalentTo(new[] { "n01", "n02" }));
 
-            await env.Runner.RunAsync("project01", "user01", false);
+            await env.Runner.RunAsync("project01", "user01", false, CancellationToken.None);
 
             thread01 = env.GetNoteThread("project01", "thread01");
             Assert.That(thread01.Notes.Select(n => n.DataId), Is.EquivalentTo(new[] { "n01" }));
@@ -1050,7 +922,7 @@
 
             // Remove the entire thread
             env.SetupNoteRemovedChange("thread01", null);
-            await env.Runner.RunAsync("project01", "user01", false);
+            await env.Runner.RunAsync("project01", "user01", false, CancellationToken.None);
 
             Assert.That(env.ContainsNoteThread("project01", "thread01"), Is.False);
             project = env.GetProject();
@@ -1095,18 +967,15 @@
                 });
                 _projectSecrets = new MemoryRepository<SFProjectSecret>(new[]
                 {
-<<<<<<< HEAD
                     new SFProjectSecret
                     {
                         Id = "project01",
+                        JobIds = new List<string>{ "test_jobid" },
                         SyncUsers = new List<SyncUser> {
                             new SyncUser { Id = "syncuser01", ParatextUsername = "User 1" },
                             new SyncUser { Id = "syncuser02", ParatextUsername = "User 2" }
                         }
                     },
-=======
-                    new SFProjectSecret { Id = "project01", JobIds = new List<string>{ "test_jobid" } },
->>>>>>> 54119741
                     new SFProjectSecret { Id = "project02" },
                     new SFProjectSecret { Id = "project03" },
                     new SFProjectSecret { Id = "project04" },
@@ -1128,15 +997,12 @@
                     .Do(x => _sendReceivedCalled = true);
                 ParatextService.IsProjectLanguageRightToLeft(Arg.Any<UserSecret>(), Arg.Any<string>())
                     .Returns(false);
-<<<<<<< HEAD
                 ParatextService.GetNotes(Arg.Any<UserSecret>(), "target", Arg.Any<int>()).Returns("<notes/>");
                 ParatextService.GetParatextUsername(Arg.Is<UserSecret>(u => u.Id == "user01")).Returns("User 1");
-=======
                 ParatextService.GetLatestSharedVersion(Arg.Any<UserSecret>(), "target")
                     .Returns("beforeSR", "afterSR");
                 ParatextService.GetLatestSharedVersion(Arg.Any<UserSecret>(), "source")
                     .Returns("beforeSR", "afterSR");
->>>>>>> 54119741
                 RealtimeService = new SFMemoryRealtimeService();
                 DeltaUsxMapper = Substitute.For<IDeltaUsxMapper>();
                 NotesMapper = Substitute.For<IParatextNotesMapper>();
@@ -1195,7 +1061,6 @@
                 return RealtimeService.GetRepository<Question>().Get($"project01:question{bookId}{chapter}");
             }
 
-<<<<<<< HEAD
             public bool ContainsNoteThread(string projectId, string threadId)
             {
                 return RealtimeService.GetRepository<ParatextNoteThread>().Contains($"{projectId}:{threadId}");
@@ -1204,7 +1069,8 @@
             public ParatextNoteThread GetNoteThread(string projectId, string threadId)
             {
                 return RealtimeService.GetRepository<ParatextNoteThread>().Get($"{projectId}:{threadId}");
-=======
+            }
+
             public SFProject VerifyProjectSync(bool successful, string expectedRepoVersion = null,
                 string projectSFId = "project01")
             {
@@ -1216,17 +1082,17 @@
                 string repoVersion = expectedRepoVersion ?? (successful ? "afterSR" : "beforeSR");
                 Assert.That(project.Sync.SyncedToRepositoryVersion, Is.EqualTo(repoVersion));
                 return project;
->>>>>>> 54119741
             }
 
             public void SetupSFData(bool translationSuggestionsEnabled, bool checkingEnabled, bool changed,
                 bool hasNoteThreads, params Book[] books)
             {
-                SetupSFData("project01", "project02", translationSuggestionsEnabled, checkingEnabled, changed, books);
+                SetupSFData("project01", "project02", translationSuggestionsEnabled, checkingEnabled, changed,
+                    hasNoteThreads, books);
             }
 
             public void SetupSFData(string targetProjectSFId, string sourceProjectSFId,
-                bool translationSuggestionsEnabled, bool checkingEnabled, bool changed,
+                bool translationSuggestionsEnabled, bool checkingEnabled, bool changed, bool hasNoteThreads,
                 params Book[] books)
             {
                 RealtimeService.AddRepository("users", OTType.Json0, new MemoryRepository<User>(new[]
@@ -1451,14 +1317,8 @@
                     notesElem.Add(new XElement("thread"));
                 }
 
-<<<<<<< HEAD
-                _notesMapper.GetNotesChangelistAsync(Arg.Any<XElement>(),
+                NotesMapper.GetNotesChangelistAsync(Arg.Any<XElement>(),
                     Arg.Any<IEnumerable<IDocument<Question>>>(), Arg.Any<Dictionary<string, SyncUser>>()).Returns(Task.FromResult(notesElem));
-=======
-                NotesMapper.GetNotesChangelistAsync(Arg.Any<XElement>(),
-                    Arg.Any<IEnumerable<IDocument<Question>>>()).Returns(Task.FromResult(notesElem));
-                NotesMapper.NewSyncUsers.Returns(newSyncUsers);
->>>>>>> 54119741
             }
 
             public TextInfo TextInfoFromBook(Book book)
@@ -1539,7 +1399,7 @@
                     {
                         { "user01", "User 1" }, { "user02", "User 2" }, { "user03", "User 3" }
                     };
-                    ParatextService.GetParatextUsernameMappingAsync(Arg.Any<UserSecret>(), "target")
+                    ParatextService.GetParatextUsernameMappingAsync(Arg.Any<UserSecret>(), "target", CancellationToken.None)
                         .Returns(userIdsToUsernames);
                 }
                 else
