--- conflicted
+++ resolved
@@ -13,7 +13,7 @@
 import isEqual from 'lodash-es/isEqual';
 import merge from 'lodash-es/merge';
 import Quill, { DeltaStatic, RangeStatic, Sources } from 'quill';
-import { VerseRef } from 'realtime-server/lib/scriptureforge/scripture-utils/verse-ref';
+import { VerseRef } from 'realtime-server/lib/esm/scriptureforge/scripture-utils/verse-ref';
 import { fromEvent } from 'rxjs';
 import { PwaService } from 'xforge-common/pwa.service';
 import { SubscriptionDisposable } from 'xforge-common/subscription-disposable';
@@ -406,7 +406,6 @@
     return this.viewModel.hasSegmentRange(ref);
   }
 
-<<<<<<< HEAD
   getVerseSegments(verseRef?: VerseRef): string[] {
     if (verseRef == null) {
       return [];
@@ -521,12 +520,8 @@
     this.editor.formatText(noteRange.index + startPosition, selectionLength, formatName, format, 'silent');
   }
 
-  onContentChanged(delta: DeltaStatic, source: Sources): void {
-    this.viewModel.update(delta, source);
-=======
   onContentChanged(delta: DeltaStatic, source: string): void {
     this.viewModel.update(delta, source as Sources);
->>>>>>> 54119741
     this.updatePlaceholderText();
     // skip updating when only formatting changes occurred
     if (delta.ops != null && delta.ops.some(op => op.insert != null || op.delete != null)) {
