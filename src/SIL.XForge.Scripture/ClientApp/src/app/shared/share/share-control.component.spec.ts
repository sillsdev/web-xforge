import { Component, DebugElement, NgModule, ViewChild } from '@angular/core';
import { ComponentFixture, fakeAsync, flush, TestBed } from '@angular/core/testing';
import { By } from '@angular/platform-browser';
import { NoopAnimationsModule } from '@angular/platform-browser/animations';
import { RouterModule } from '@angular/router';
import { Operation } from 'realtime-server/lib/esm/common/models/project-rights';
import { CheckingConfig } from 'realtime-server/lib/esm/scriptureforge/models/checking-config';
import { SF_PROJECT_RIGHTS, SFProjectDomain } from 'realtime-server/lib/esm/scriptureforge/models/sf-project-rights';
import { SFProjectRole } from 'realtime-server/lib/esm/scriptureforge/models/sf-project-role';
import { anything, capture, mock, verify, when } from 'ts-mockito';
<<<<<<< HEAD
import { FETCH_WITHOUT_SUBSCRIBE } from 'xforge-common/models/realtime-doc';
=======
import { CommandError, CommandErrorCode } from 'xforge-common/command.service';
>>>>>>> a546ee77
import { NoticeService } from 'xforge-common/notice.service';
import { OnlineStatusService } from 'xforge-common/online-status.service';
import { TestOnlineStatusModule } from 'xforge-common/test-online-status.module';
import { TestOnlineStatusService } from 'xforge-common/test-online-status.service';
import { TestRealtimeModule } from 'xforge-common/test-realtime.module';
import { TestRealtimeService } from 'xforge-common/test-realtime.service';
import { configureTestingModule, TestTranslocoModule } from 'xforge-common/test-utils';
import { UserService } from 'xforge-common/user.service';
import { SFProjectProfileDoc } from '../../core/models/sf-project-profile-doc';
import { SF_DEFAULT_SHARE_ROLE, SF_DEFAULT_TRANSLATE_SHARE_ROLE } from '../../core/models/sf-project-role-info';
import { SF_TYPE_REGISTRY } from '../../core/models/sf-type-registry';
import { SFProjectService } from '../../core/sf-project.service';
import { SharedModule } from '../shared.module';
import { ShareControlComponent } from './share-control.component';

const mockedProjectService = mock(SFProjectService);
const mockedNoticeService = mock(NoticeService);
const mockedUserService = mock(UserService);

describe('ShareControlComponent', () => {
  configureTestingModule(() => ({
    declarations: [TestHostComponent],
    imports: [
      TestModule,
      TestRealtimeModule.forRoot(SF_TYPE_REGISTRY),
      NoopAnimationsModule,
      TestOnlineStatusModule.forRoot(),
      SharedModule.forRoot()
    ],
    providers: [
      { provide: SFProjectService, useMock: mockedProjectService },
      { provide: NoticeService, useMock: mockedNoticeService },
      { provide: OnlineStatusService, useClass: TestOnlineStatusService },
      { provide: UserService, useMock: mockedUserService }
    ]
  }));

  it('shows Send button when link sharing enabled', () => {
    const env = new TestEnvironment({ isLinkSharingEnabled: true });
    expect(env.sendButton).not.toBeNull();
  });

  it('shows Send button when link sharing is disabled', () => {
    const env = new TestEnvironment({ isLinkSharingEnabled: false });
    expect(env.sendButton).not.toBeNull();
  });

  it('Send button starts off saying Send', () => {
    const env = new TestEnvironment();
    expect(env.elementText(env.sendButton).trim()).toEqual('Send');
  });

  it('Send button says Send for unknown email; changes to Resend when email is already invitee', fakeAsync(() => {
    const env = new TestEnvironment();

    env.setTextFieldValue(env.emailTextField, 'unknown-address@example.com');
    expect(env.elementText(env.sendButton).trim()).toEqual('Send');
    env.setTextFieldValue(env.emailTextField, 'already@example.com');
    expect(env.elementText(env.sendButton).trim()).toEqual('Resend');

    // And back to Send
    env.setTextFieldValue(env.emailTextField, 'unknown-address@example.com');
    expect(env.elementText(env.sendButton).trim()).toEqual('Send');
  }));

  it('Resend button changes back to Send after sending', fakeAsync(() => {
    const env = new TestEnvironment();
    env.setTextFieldValue(env.emailTextField, 'already@example.com');
    env.setInvitationLanguage('en');
    expect(env.elementText(env.sendButton).trim()).toEqual('Resend');
    env.click(env.sendButton);
    expect(env.elementText(env.sendButton).trim()).toEqual('Send');
  }));

  it('Server not queried to check if email is already invited until email address is valid', fakeAsync(() => {
    const env = new TestEnvironment();
    env.setTextFieldValue(env.emailTextField, 'unkno');
    env.setTextFieldValue(env.emailTextField, 'unknown-addres');
    env.setTextFieldValue(env.emailTextField, 'unknown-address@exa');
    verify(mockedProjectService.onlineIsAlreadyInvited(anything(), anything())).never();
    env.setTextFieldValue(env.emailTextField, 'unknown-address@example.com');
    verify(mockedProjectService.onlineIsAlreadyInvited(anything(), anything())).once();
    expect().nothing();
  }));

  it('Message shown for not-yet-known invitee', fakeAsync(() => {
    const env = new TestEnvironment();
    env.setTextFieldValue(env.emailTextField, 'unknown-address@example.com');
    env.setInvitationLanguage('en');
    env.click(env.sendButton);
    verify(mockedNoticeService.show(anything())).once();
    verify(mockedProjectService.onlineInvite(anything(), anything(), anything(), anything())).once();
    expect(capture(mockedNoticeService.show).last()[0]).toContain('email has been sent');
  }));

  it('Already-member message shown if invitee is already project member', fakeAsync(() => {
    const env = new TestEnvironment();
    env.setTextFieldValue(env.emailTextField, 'already-project-member@example.com');
    env.setInvitationLanguage('en');
    env.click(env.sendButton);
    verify(mockedNoticeService.show(anything())).once();
    verify(mockedProjectService.onlineInvite(anything(), anything(), anything(), anything())).once();

    expect(capture(mockedNoticeService.show).last()[0]).toContain('is already');
  }));

  it('Invalid email address message shown if invitee has an invalid email address', fakeAsync(() => {
    const env = new TestEnvironment();
    env.setTextFieldValue(env.emailTextField, 'invalid-email-address@example.com');
    env.setInvitationLanguage('en');
    env.click(env.sendButton);
    verify(mockedNoticeService.show(anything())).once();
    verify(mockedProjectService.onlineInvite(anything(), anything(), anything(), anything())).once();

    expect(capture(mockedNoticeService.show).last()[0]).toContain('Invalid email');
  }));

  it('Does not crash inviting blank email address if click Send twice', fakeAsync(() => {
    const env = new TestEnvironment();
    env.setInvitationLanguage('en');

    // Cannot invite blank or invalid email address
    env.click(env.sendButton);
    verify(mockedProjectService.onlineInvite(anything(), anything(), anything(), anything())).never();
    env.setTextFieldValue(env.emailTextField, '');
    env.click(env.sendButton);
    verify(mockedProjectService.onlineInvite(anything(), anything(), anything(), anything())).never();
    env.setTextFieldValue(env.emailTextField, 'unknown-addre');
    env.click(env.sendButton);
    verify(mockedProjectService.onlineInvite(anything(), anything(), anything(), anything())).never();

    // Invite
    env.setTextFieldValue(env.emailTextField, 'unknown-address@example.com');
    expect(env.getTextFieldValue(env.emailTextField)).withContext('test setup').toEqual('unknown-address@example.com');
    env.click(env.sendButton);
    verify(mockedProjectService.onlineInvite(anything(), anything(), anything(), anything())).once();

    // Can not immediately request an invite to a blank email address
    expect(env.getTextFieldValue(env.emailTextField)).withContext('test setup').toEqual('');
    env.click(env.sendButton);
    // Not called a second time
    verify(mockedProjectService.onlineInvite(anything(), anything(), anything(), anything())).once();

    // Invite
    env.setTextFieldValue(env.emailTextField, 'unknown-address2@example.com');
    env.click(env.sendButton);
    verify(mockedProjectService.onlineInvite(anything(), anything(), anything(), anything())).twice();
  }));

  it('Output event fires after invitation is sent', fakeAsync(() => {
    const env = new TestEnvironment();
    env.setTextFieldValue(env.emailTextField, 'unknown-address@example.com');
    env.setInvitationLanguage('en');
    expect(env.hostComponent.invitedCount).toEqual(0);
    env.click(env.sendButton);
    expect(env.hostComponent.invitedCount).toEqual(1);
  }));

  it('Does not allow sending invites when offline', fakeAsync(() => {
    const env = new TestEnvironment();
    env.wait();
    expect(env.component.sendInviteForm.enabled).toEqual(true);
    expect((env.inputElement.nativeElement as HTMLInputElement).disabled).toEqual(false);
    expect(env.emailSharingOfflineMessage).toBeNull();
    env.onlineStatus = false;
    expect(env.component.sendInviteForm.enabled).toEqual(false);
    expect((env.inputElement.nativeElement as HTMLInputElement).disabled).toEqual(true);
    expect(env.emailSharingOfflineMessage).not.toBeNull();
  }));

  it('should require selecting a language before sending the invitation', fakeAsync(() => {
    const env = new TestEnvironment();
    env.setTextFieldValue(env.emailTextField, 'already@example.com');
    env.click(env.sendButton);
    verify(mockedProjectService.onlineInvite(anything(), anything(), anything(), anything())).never();
    expect(env.localeErrorText).toContain('Select a language for the invitation email');
    env.setInvitationLanguage('en');
    env.click(env.sendButton);
    verify(mockedProjectService.onlineInvite(anything(), anything(), anything(), anything())).once();
  }));

  it('contains the appropriate role options', fakeAsync(() => {
    const env = new TestEnvironment({
      projectId: 'project01',
      userId: 'user02',
      isLinkSharingEnabled: true
    });
    env.wait();
    expect(env.component.availableRoles).toContain(SFProjectRole.CommunityChecker);
    expect(env.component.availableRoles).toContain(SFProjectRole.Viewer);
    expect(env.component.availableRoles).toContain(SFProjectRole.Commenter);
  }));

  it('role should be visible for administrators', fakeAsync(() => {
    const env = new TestEnvironment({ userId: 'user02', projectId: 'project01' });
    env.wait();
    expect(env.roleField).toBeTruthy();
  }));

  it('default role can be set', fakeAsync(() => {
    const env = new TestEnvironment({ defaultRole: SF_DEFAULT_TRANSLATE_SHARE_ROLE, userId: 'user03' });
    env.wait();
    expect(env.hostComponent.component.roleControl.value).toEqual(SF_DEFAULT_TRANSLATE_SHARE_ROLE);
  }));

  it('default share role should be community checker when community checking is enabled', fakeAsync(() => {
    const env = new TestEnvironment({ userId: 'user02', projectId: 'project01' });
    env.wait();
    expect(env.hostComponent.component.roleControl.value).toEqual(SF_DEFAULT_SHARE_ROLE);
    expect(env.hostComponent.component.availableRoles.length).toBe(3);
  }));

  it('default share role should be translation observer when checking is disabled', fakeAsync(() => {
    const env = new TestEnvironment({ userId: 'user02', projectId: 'project01', checkingEnabled: false });
    env.wait();
    expect(env.hostComponent.component.roleControl.value).toEqual(SF_DEFAULT_TRANSLATE_SHARE_ROLE);
    expect(env.hostComponent.component.availableRoles.length).toBe(2);
  }));

  it('should require setting the email before sending an invite', fakeAsync(() => {
    const env = new TestEnvironment();
    env.setInvitationLanguage('en');
    env.click(env.sendButton);
    verify(mockedProjectService.onlineInvite(anything(), anything(), anything(), anything())).never();
    expect(env.fetchElement('#email mat-error').nativeElement.textContent).toContain('Email address is invalid');
    env.setTextFieldValue(env.emailTextField, 'already@example.com');
    env.click(env.sendButton);
    verify(mockedProjectService.onlineInvite(anything(), anything(), anything(), anything())).once();
  }));

  it('should require that the entered email is valid', fakeAsync(() => {
    const env = new TestEnvironment();
    env.setInvitationLanguage('en');
    env.setTextFieldValue(env.emailTextField, 'abc');
    env.click(env.sendButton);
    verify(mockedProjectService.onlineInvite(anything(), anything(), anything(), anything())).never();
    expect(env.fetchElement('#email mat-error').nativeElement.textContent).toContain('Email address is invalid');
  }));

  it('should not show required errors immediately after submitting', fakeAsync(() => {
    const env = new TestEnvironment();
    env.setTextFieldValue(env.emailTextField, 'already@example.com');
    env.setInvitationLanguage('en');
    env.click(env.sendButton);
    verify(mockedProjectService.onlineInvite(anything(), anything(), anything(), anything())).once();
    expect(env.fetchElement('#email mat-error')).toBeNull();
  }));
});

@NgModule({
  imports: [RouterModule.forRoot([]), TestTranslocoModule]
})
class TestModule {}

@Component({
  template: `
    <app-share-control [projectId]="projectId" [defaultRole]="defaultRole" (invited)="onInvited()"></app-share-control>
  `
})
class TestHostComponent {
  @ViewChild(ShareControlComponent) component!: ShareControlComponent;
  projectId = 'project01';
  invitedCount = 0;
  defaultRole?: SFProjectRole | undefined;

  onInvited(): void {
    this.invitedCount++;
  }
}

interface TestEnvironmentArgs {
  isLinkSharingEnabled: boolean;
  projectId: string;
  defaultRole: SFProjectRole;
  userId: string;
  checkingEnabled: boolean;
}

class TestEnvironment {
  readonly fixture: ComponentFixture<TestHostComponent>;
  readonly hostComponent: TestHostComponent;
  readonly component: ShareControlComponent;
  readonly realtimeService: TestRealtimeService = TestBed.inject<TestRealtimeService>(TestRealtimeService);
  readonly testOnlineStatusService: TestOnlineStatusService = TestBed.inject(
    OnlineStatusService
  ) as TestOnlineStatusService;

  constructor(args: Partial<TestEnvironmentArgs> = {}) {
    const defaultArgs: Partial<TestEnvironmentArgs> = {
      projectId: 'project01',
      userId: 'user01',
      checkingEnabled: true
    };
    args = { ...defaultArgs, ...args };
    const permissions = [SF_PROJECT_RIGHTS.joinRight(SFProjectDomain.UserInvites, Operation.Create)];
    this.realtimeService.addSnapshot(SFProjectProfileDoc.COLLECTION, {
      id: args.projectId,
      data: {
        userRoles: {
          user01: SFProjectRole.CommunityChecker,
          user02: SFProjectRole.ParatextAdministrator,
          user03: SFProjectRole.Viewer
        },
        checkingConfig: { checkingEnabled: args.checkingEnabled },
        rolePermissions: {
          sf_community_checker: permissions,
          sf_observer: permissions
        }
      }
    });
    when(mockedProjectService.subscribeProfile(anything(), anything())).thenCall((projectId, subscription) =>
      this.realtimeService.subscribe(SFProjectProfileDoc.COLLECTION, projectId, subscription)
    );
    when(mockedUserService.currentUserId).thenReturn(args.userId!);
    when(mockedProjectService.onlineGetLinkSharingKey(args.projectId!, anything(), anything(), anything())).thenResolve(
      args.isLinkSharingEnabled ? 'linkSharing01' : ''
    );
    when(mockedProjectService.generateSharingUrl(anything())).thenCall(
      () => `/join/${(this.component as any).linkSharingKey}`
    );
    when(mockedProjectService.isProjectAdmin('project01', 'user02')).thenResolve(true);
    this.fixture = TestBed.createComponent(TestHostComponent);
    this.fixture.componentInstance.projectId = args.projectId!;
    this.fixture.componentInstance.defaultRole = args.defaultRole;
    this.fixture.detectChanges();
    this.component = this.fixture.componentInstance.component;
    this.hostComponent = this.fixture.componentInstance;
    this.hostComponent.projectId = args.projectId || 'project01';

    when(
      mockedProjectService.onlineInvite(anything(), 'unknown-address@example.com', anything(), anything())
    ).thenResolve(undefined);
    when(
      mockedProjectService.onlineInvite(anything(), 'already-project-member@example.com', anything(), anything())
    ).thenResolve(this.component.alreadyProjectMemberResponse);
    when(
      mockedProjectService.onlineInvite(anything(), 'invalid-email-address@example.com', anything(), anything())
    ).thenReject(new CommandError(CommandErrorCode.NotFound, this.component.invalidEmailAddress));
    when(mockedProjectService.onlineIsAlreadyInvited(anything(), 'unknown-address@example.com')).thenResolve(false);
    when(mockedProjectService.onlineIsAlreadyInvited(anything(), 'already@example.com')).thenResolve(true);

    this.fixture.detectChanges();
  }

  get sendButton(): DebugElement {
    return this.fetchElement('#send-btn');
  }

  get emailTextField(): DebugElement {
    return this.fetchElement('#email');
  }

  get inputElement(): DebugElement {
    return this.emailTextField.query(By.css('input[type="email"]'));
  }

  get emailSharingOfflineMessage(): DebugElement {
    return this.fetchElement('.offline-text');
  }

  get roleField(): DebugElement {
    return this.fetchElement('#invitation-role');
  }

  set onlineStatus(value: boolean) {
    this.testOnlineStatusService.setIsOnline(value);
    this.wait();
  }

  get localeErrorText(): string {
    return this.elementText(this.fetchElement('mat-form-field mat-error'));
  }

  fetchElement(query: string): DebugElement {
    return this.fixture.debugElement.query(By.css(query));
  }

  elementText(element: DebugElement): string {
    return element.nativeElement.textContent;
  }

  click(element: DebugElement): void {
    element.nativeElement.click();
    this.wait();
  }

  setTextFieldValue(element: HTMLElement | DebugElement, value: string): void {
    if (element instanceof DebugElement) {
      element = element.nativeElement;
    }
    const inputElem = (element as HTMLElement).querySelector('input') as HTMLInputElement;
    inputElem.value = value;
    inputElem.dispatchEvent(new Event('input'));
    this.wait();
  }

  getTextFieldValue(element: HTMLElement | DebugElement): string {
    if (element instanceof DebugElement) {
      element = element.nativeElement;
    }
    const inputElem = (element as HTMLElement).querySelector('input') as HTMLInputElement;
    return inputElem.value;
  }

  setInvitationLanguage(language: string): void {
    this.component.localeControl.setValue(language);
    this.wait();
  }

  updateCheckingProperties(config: CheckingConfig): Promise<boolean> {
    const projectDoc: SFProjectProfileDoc = this.realtimeService.get(
      SFProjectProfileDoc.COLLECTION,
      'project01',
      FETCH_WITHOUT_SUBSCRIBE
    );
    return projectDoc.submitJson0Op(op => op.set(p => p.checkingConfig, config));
  }

  wait(): void {
    flush();
    this.fixture.detectChanges();
    flush();
  }
}<|MERGE_RESOLUTION|>--- conflicted
+++ resolved
@@ -8,11 +8,8 @@
 import { SF_PROJECT_RIGHTS, SFProjectDomain } from 'realtime-server/lib/esm/scriptureforge/models/sf-project-rights';
 import { SFProjectRole } from 'realtime-server/lib/esm/scriptureforge/models/sf-project-role';
 import { anything, capture, mock, verify, when } from 'ts-mockito';
-<<<<<<< HEAD
-import { FETCH_WITHOUT_SUBSCRIBE } from 'xforge-common/models/realtime-doc';
-=======
 import { CommandError, CommandErrorCode } from 'xforge-common/command.service';
->>>>>>> a546ee77
+import { UNKNOWN_COMPONENT_OR_SERVICE } from 'xforge-common/models/realtime-doc';
 import { NoticeService } from 'xforge-common/notice.service';
 import { OnlineStatusService } from 'xforge-common/online-status.service';
 import { TestOnlineStatusModule } from 'xforge-common/test-online-status.module';
@@ -426,7 +423,7 @@
     const projectDoc: SFProjectProfileDoc = this.realtimeService.get(
       SFProjectProfileDoc.COLLECTION,
       'project01',
-      FETCH_WITHOUT_SUBSCRIBE
+      UNKNOWN_COMPONENT_OR_SERVICE
     );
     return projectDoc.submitJson0Op(op => op.set(p => p.checkingConfig, config));
   }
