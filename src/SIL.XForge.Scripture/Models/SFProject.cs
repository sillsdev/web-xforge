--- conflicted
+++ resolved
@@ -14,11 +14,8 @@
         public CheckingConfig CheckingConfig { get; set; } = new CheckingConfig();
         public List<TextInfo> Texts { get; set; } = new List<TextInfo>();
         public Sync Sync { get; set; } = new Sync();
-<<<<<<< HEAD
         // Paratext users on this SF project that are associated with a project component (e.g. a note)
         public List<ParatextUserProfile> ParatextUsers { get; set; } = new List<ParatextUserProfile>();
-=======
         public bool Editable { get; set; } = true;
->>>>>>> 677ac2c8
     }
 }