--- conflicted
+++ resolved
@@ -123,12 +123,8 @@
     const isTranslateAccessible = this.permissions.canAccessTranslate(sfProject);
     const isCheckingAccessible = this.permissions.canAccessCommunityChecking(sfProject) ?? false;
 
-<<<<<<< HEAD
-    const hasTextDocs = this.projectsTextDocs.filter(textDoc => textDoc.id.includes(sfProject.id)).length > 0;
-=======
     this.hasOfflineAccess =
       this.hasOfflineAccess || this.projectsTextDocs.filter(textDoc => textDoc.id.includes(sfProject.id)).length > 0;
->>>>>>> 5bee872c
 
     const drafting = isTranslateAccessible ? translate('my_projects.drafting') : '';
     const checking = isCheckingAccessible
