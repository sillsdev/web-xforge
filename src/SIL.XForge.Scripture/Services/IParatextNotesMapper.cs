--- conflicted
+++ resolved
@@ -11,13 +11,8 @@
     public interface IParatextNotesMapper
     {
         Task InitAsync(UserSecret currentUserSecret, SFProjectSecret projectSecret, List<User> ptUsers,
-<<<<<<< HEAD
-            string paratextProjectId, CancellationToken token);
+            SFProject project, CancellationToken token);
         Task<XElement> GetNotesChangelistAsync(XElement oldNotesElem, IEnumerable<IDocument<Question>> questionsDocs,
             Dictionary<string, SyncUser> syncUsers);
-=======
-            SFProject project, CancellationToken token);
-        Task<XElement> GetNotesChangelistAsync(XElement oldNotesElem, IEnumerable<IDocument<Question>> questionsDocs);
->>>>>>> a8b82511
     }
 }