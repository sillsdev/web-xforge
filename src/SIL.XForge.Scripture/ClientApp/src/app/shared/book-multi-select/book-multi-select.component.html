<ng-container *transloco="let t; read: 'book_select'">
  @if (availableBooks.length > 0 && !readonly) {
    <div>
      <mat-card class="bulk-select">
        <mat-card-content>
          <div>
            <span>{{ t("select") }}:</span>
            <mat-button-toggle-group
              (change)="select($event.value)"
              [(ngModel)]="selection"
              hideSingleSelectionIndicator="true"
            >
              <mat-button-toggle value="OT" [disabled]="!isOldTestamentAvailable()">
                {{ t("old_testament") }}
              </mat-button-toggle>
              <mat-button-toggle value="NT" [disabled]="!isNewTestamentAvailable()">
                {{ t("new_testament") }}
              </mat-button-toggle>
              @if (isDeuterocanonAvailable()) {
                <mat-button-toggle value="DC">
                  {{ t("deuterocanon") }}
                </mat-button-toggle>
              }
            </mat-button-toggle-group>
            @if (selectedBooks.length > 0) {
              <button mat-button (click)="clear()">{{ t("clear") }}</button>
            }
          </div>
        </mat-card-content>
      </mat-card>
    </div>
  }
  <div class="flex-row">
    @for (book of bookOptions; track book) {
      <app-toggle-book
        [book]="book.bookNum"
        [selected]="book.selected"
        (selected)="onChipListChange(book)"
        [disabled]="readonly"
<<<<<<< HEAD
      ></app-toggle-book>
=======
        (change)="onChipListChange(book)"
      >
        <mat-chip-option [value]="book" [selected]="book.selected">
          {{ "canon.book_names." + book.bookId | transloco }}
          <div class="border-fill" [style.width]="book.progressPercentage + '%'"></div>
        </mat-chip-option>
      </mat-chip-listbox>
>>>>>>> 7e91fbc4
    }
  </div>
</ng-container><|MERGE_RESOLUTION|>--- conflicted
+++ resolved
@@ -37,17 +37,9 @@
         [selected]="book.selected"
         (selected)="onChipListChange(book)"
         [disabled]="readonly"
-<<<<<<< HEAD
+        [progress]="book.progressPercentage / 100"
+        (change)="onChipListChange(book)"
       ></app-toggle-book>
-=======
-        (change)="onChipListChange(book)"
-      >
-        <mat-chip-option [value]="book" [selected]="book.selected">
-          {{ "canon.book_names." + book.bookId | transloco }}
-          <div class="border-fill" [style.width]="book.progressPercentage + '%'"></div>
-        </mat-chip-option>
-      </mat-chip-listbox>
->>>>>>> 7e91fbc4
     }
   </div>
 </ng-container>