--- conflicted
+++ resolved
@@ -2,13 +2,9 @@
 import { SelectableProject } from '../core/paratext.service';
 
 // Regular expression for getting the verse from a segment ref
-<<<<<<< HEAD
-export const VERSE_FROM_SEGMENT_REF_REGEX = /verse_[0-9]+_([0-9]+)[-/]*/;
+export const VERSE_FROM_SEGMENT_REF_REGEX = /verse_\d+_(\d+-?\d*)/;
 // Regular expression for the verse segment ref of scripture content
 export const VERSE_REGEX = /verse_[0-9]+_[0-9]+/;
-=======
-export const VERSE_FROM_SEGMENT_REF_REGEX = /verse_\d+_(\d+-?\d*)/;
->>>>>>> 2c86ad59
 
 export function combineVerseRefStrs(startStr?: string, endStr?: string): VerseRef | undefined {
   if (!startStr) {
@@ -48,7 +44,6 @@
 }
 
 export function verseSlug(verse: VerseRef) {
-<<<<<<< HEAD
   if (verse.verse != null) {
     return 'verse_' + verse.chapterNum + '_' + verse.verse;
   }
@@ -80,9 +75,6 @@
     return target['attributes'][attribute].value;
   }
   return;
-=======
-  return 'verse_' + verse.chapterNum + '_' + (verse.verse == null ? verse.verseNum : verse.verse);
->>>>>>> 2c86ad59
 }
 
 export function projectLabel(project: SelectableProject | undefined): string {
