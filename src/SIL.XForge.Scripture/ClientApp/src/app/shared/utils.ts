import { VerseRef } from 'realtime-server/lib/esm/scriptureforge/scripture-utils/verse-ref';
import { SelectableProject } from '../core/paratext.service';

export function combineVerseRefStrs(startStr?: string, endStr?: string): VerseRef | undefined {
  if (!startStr) {
    // no start ref
    return undefined;
  }

  const start = VerseRef.tryParse(startStr);
  if (!start.success) {
    // invalid start ref
    return undefined;
  }

  if (!endStr) {
    // no end ref
    return start.verseRef;
  }

  const end = VerseRef.tryParse(endStr);
  if (!end.success || start.verseRef.BBBCCC !== end.verseRef.BBBCCC) {
    // invalid end ref
    return undefined;
  }

  if (start.verseRef.equals(end.verseRef)) {
    // start and end refs are the same
    return start.verseRef;
  }

  // range
  const rangeStr = `${startStr}-${end.verseRef.verse}`;
  const range = VerseRef.tryParse(rangeStr);
  if (!range.success) {
    return undefined;
  }
  return range.verseRef;
}

<<<<<<< HEAD
export function verseRefFromMouseEvent(event: MouseEvent, bookNum: number): VerseRef | undefined {
  let target = event.target;
  if (target == null) {
    return;
  }
  if (target['offsetParent']['nodeName'] === 'USX-SEGMENT') {
    target = target['offsetParent'] as EventTarget;
  }
  if (target['nodeName'] === 'USX-SEGMENT') {
    const clickSegment = target['attributes']['data-segment'].value;
    const segmentParts = clickSegment.split('_', 3);
    return new VerseRef(bookNum, segmentParts[1], segmentParts[2]);
  }
  return;
=======
export function projectLabel(project: SelectableProject | undefined): string {
  if (project == null || (!project.shortName && !project.name)) {
    return '';
  }

  if (!project.shortName) {
    return project.name;
  }
  if (!project.name) {
    return project.shortName;
  }
  return project.shortName + ' - ' + project.name;
>>>>>>> a8b82511
}<|MERGE_RESOLUTION|>--- conflicted
+++ resolved
@@ -38,7 +38,6 @@
   return range.verseRef;
 }
 
-<<<<<<< HEAD
 export function verseRefFromMouseEvent(event: MouseEvent, bookNum: number): VerseRef | undefined {
   let target = event.target;
   if (target == null) {
@@ -53,7 +52,8 @@
     return new VerseRef(bookNum, segmentParts[1], segmentParts[2]);
   }
   return;
-=======
+}
+
 export function projectLabel(project: SelectableProject | undefined): string {
   if (project == null || (!project.shortName && !project.name)) {
     return '';
@@ -66,5 +66,4 @@
     return project.shortName;
   }
   return project.shortName + ' - ' + project.name;
->>>>>>> a8b82511
 }