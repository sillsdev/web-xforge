import { CommonModule } from '@angular/common';
import { HttpClientTestingModule } from '@angular/common/http/testing';
import { Component, ViewChild } from '@angular/core';
import { ComponentFixture, fakeAsync, TestBed, tick } from '@angular/core/testing';
import { TranslocoService } from '@ngneat/transloco';
import Quill, { RangeStatic } from 'quill';
import { SFProject } from 'realtime-server/lib/esm/scriptureforge/models/sf-project';
import { TextAnchor } from 'realtime-server/lib/esm/scriptureforge/models/text-anchor';
import { TextData } from 'realtime-server/lib/esm/scriptureforge/models/text-data';
import { VerseRef } from 'realtime-server/lib/esm/scriptureforge/scripture-utils/verse-ref';
import * as RichText from 'rich-text';
import { BehaviorSubject } from 'rxjs';
import { anything, mock, when } from 'ts-mockito';
import { AvatarTestingModule } from 'xforge-common/avatar/avatar-testing.module';
import { BugsnagService } from 'xforge-common/bugsnag.service';
import { PwaService } from 'xforge-common/pwa.service';
import { TestRealtimeModule } from 'xforge-common/test-realtime.module';
import { TestRealtimeService } from 'xforge-common/test-realtime.service';
import { configureTestingModule } from 'xforge-common/test-utils';
import { TestTranslocoModule } from 'xforge-common/test-utils';
import { UICommonModule } from 'xforge-common/ui-common.module';
import { SFProjectDoc } from '../../core/models/sf-project-doc';
import { SF_TYPE_REGISTRY } from '../../core/models/sf-type-registry';
import { Delta, TextDoc, TextDocId } from '../../core/models/text-doc';
import { SFProjectService } from '../../core/sf-project.service';
<<<<<<< HEAD
import { SharedModule } from '../shared.module';
import { getSFProject, getTextDoc } from '../test-utils';
=======
import { SharedModule } from '../../shared/shared.module';
import { getCombinedVerseTextDoc, getSFProject, getTextDoc } from '../test-utils';
>>>>>>> 2c86ad59
import { DragAndDrop } from './drag-and-drop';
import { TextComponent } from './text.component';

const mockedBugsnagService = mock(BugsnagService);
const mockedTranslocoService = mock(TranslocoService);
const mockedPwaService = mock(PwaService);
const mockedProjectService = mock(SFProjectService);

describe('TextComponent', () => {
  configureTestingModule(() => ({
    declarations: [HostComponent],
    imports: [
      AvatarTestingModule,
      CommonModule,
      HttpClientTestingModule,
      UICommonModule,
      SharedModule,
      TestTranslocoModule,
      TestRealtimeModule.forRoot(SF_TYPE_REGISTRY)
    ],
    providers: [
      { provide: BugsnagService, useMock: mockedBugsnagService },
      { provide: TranslocoService, useMock: mockedTranslocoService },
      { provide: PwaService, useMock: mockedPwaService }
    ]
  }));

  it('display placeholder messages', fakeAsync(() => {
    const env: TestEnvironment = new TestEnvironment();
    const mockedQuill = new MockQuill('quill-editor');
    env.fixture.detectChanges();
    env.component.onEditorCreated(mockedQuill);
    expect(env.component.placeholder).toEqual('initial placeholder text');
    env.id = new TextDocId('project01', 40, 1);
    expect(env.component.placeholder).toEqual('text.loading');
    env.onlineStatus = false;
    env.fixture.detectChanges();
    expect(env.component.placeholder).toEqual('text.not_available_offline');
    env.onlineStatus = true;
    expect(env.component.placeholder).toEqual('text.loading');
  }));

  it('does not apply right to left for placeholder message', fakeAsync(() => {
    const env = new TestEnvironment();
    env.fixture.detectChanges();
    env.hostComponent.isTextRightToLeft = true;
    env.fixture.detectChanges();
    expect(env.component.placeholder).toEqual('initial placeholder text');
    expect(env.component.isRtl).toBe(false);
    expect(env.fixture.nativeElement.querySelector('quill-editor[dir="auto"]')).not.toBeNull();
  }));

  it('handles a null style on a paragraph', fakeAsync(() => {
    const env: TestEnvironment = new TestEnvironment();
    const mockedQuill = new MockQuill('quill-editor');
    env.fixture.detectChanges();
    env.component.onEditorCreated(mockedQuill);
    env.id = new TextDocId('project01', 40, 1);
    tick();
    env.fixture.detectChanges();
    expect(env.component.editor?.getText()).toContain('chapter 1, verse 6.', 'setup');
    expect(env.component.editor?.getContents().ops?.length).toEqual(25, 'setup');

    env.component.editor?.updateContents(new Delta().retain(109).retain(31, { para: null }));

    const ops = env.component.editor?.getContents().ops;
    if (ops != null) {
      const lastPara = ops[18];
      expect(lastPara.attributes).not.toBeNull();
    } else {
      fail('should not get here if test is working properly!');
    }
  }));

  it('can highlight combined verses', fakeAsync(() => {
    const env = new TestEnvironment();
    env.fixture.detectChanges();
    env.id = new TextDocId('project01', 41, 1);
    tick();
    env.fixture.detectChanges();
    env.hostComponent.isReadOnly = true;

    // segments overlaps on verse 2
    env.component.setSegment('verse_1_2');
    tick();
    env.fixture.detectChanges();
    expect(env.component.segment!.ref).toEqual('verse_1_2-3');
    env.component.highlight();
    tick();
    env.fixture.detectChanges();
    expect(env.isSegmentHighlighted(1, '2-3')).toBe(true);

    // segments overlaps on verse 3
    env.component.setSegment('verse_1_3');
    tick();
    env.fixture.detectChanges();
    expect(env.component.segment!.ref).toEqual('verse_1_2-3');
    env.component.highlight();
    tick();
    env.fixture.detectChanges();
    expect(env.isSegmentHighlighted(1, '2-3')).toBe(true);
  }));

  it('adds data attributes for usfm labels', fakeAsync(() => {
    const env: TestEnvironment = new TestEnvironment();
    env.fixture.detectChanges();
    env.id = new TextDocId('project01', 40, 1);
    tick();
    env.fixture.detectChanges();

    // document starts with no description on title
    const titleSegment = env.component.editor!.container.querySelector('usx-para[data-style="s"] usx-segment')!;
    expect(titleSegment.getAttribute('data-style-description')).toBeNull();

    // highlighting title causes style description to be shown
    env.component.highlight(['s_1']);
    tick();

    expect(titleSegment.getAttribute('data-style-description')).toEqual('s - Heading - Section Level 1');
    // This is a CSS computed value, and it's a string, so it needs quotes around it
    expect(window.getComputedStyle(titleSegment, '::before').content).toEqual('"s - Heading - Section Level 1"');

    // highlighting verse 1 does not cause a description to be shown because it's in a paragraph with style p
    env.component.highlight(['verse_1_1']);
    tick();

    const verse1 = env.component.editor!.container.querySelector('usx-segment[data-segment="verse_1_1"]')!;
    expect(verse1.getAttribute('data-style-description')).toBeNull();

    // The title segment should still have its data attribute, but no pseudo element
    expect(titleSegment.getAttribute('data-style-description')).toEqual('s - Heading - Section Level 1');
    expect(window.getComputedStyle(titleSegment, '::before').content).toEqual('none');
  }));

  describe('drag-and-drop', () => {
    it('inserts externally introduced data in the right place, without formatting or line breaks', fakeAsync(() => {
      // In this situation, 'external' includes text from another application, another browser window, or text in the
      // same SF web page but outside of the text area.
      const env = new TestEnvironment();
      env.fixture.detectChanges();
      env.id = new TextDocId('project01', 40, 1);
      tick();
      const initialTextInDoc = 'target: chapter 1, verse 4.';
      const textToDropIn = 'Hello\nHello\r\nHello';
      const expectedFinalText = 'target: chapterHello Hello Hello 1, verse 4.';
      const targetSegmentRef: string = 'verse_1_4';
      expect(env.component.getSegmentText(targetSegmentRef)).toEqual(initialTextInDoc, 'setup');
      expect(env.component.editor!.getText()).toContain(initialTextInDoc, 'setup');

      // When the user drops text into their browser, a DropEvent gives details on the data being dropped, as well as
      // the element that it was dropped onto.
      const dataTransfer = new DataTransfer();
      // The browser may receive multiple formats of the data, such as text/plain as well as text/html, in the same
      // drop event.
      dataTransfer.setData('text/plain', textToDropIn);
      dataTransfer.setData('text/html', `<span background="white">${textToDropIn}</span>`);
      const targetElement: Element | null = env.component.editor!.container.querySelector(
        `usx-segment[data-segment="${targetSegmentRef}"]`
      );
      const dragEvent: MockDragEvent = new MockDragEvent('drop', {
        dataTransfer,
        cancelable: true
      });
      dragEvent.setTarget(targetElement);

      // How far into the initialTextInDoc the user is trying to drop the new text
      const desiredIndexInSegment = 'target: chapter'.length;
      // Override the Chromium point-to-index method behaviour, since the unit test isn't really dragging the mouse
      // to an element.
      const startContainer: Node = targetElement!.childNodes[0] as Node;
      document.caretRangeFromPoint = (_x: number, _y: number) =>
        ({ startOffset: desiredIndexInSegment, startContainer } as Range);

      // SUT
      const cancelled = !env.component.editor?.container.dispatchEvent(dragEvent);
      tick();

      expect(env.component.getSegmentText(targetSegmentRef)).toEqual(expectedFinalText);
      expect(env.component.editor?.getText()).toContain(expectedFinalText);
      // event.preventDefault() should have been called to prevent the browser from also causing a drag-and-drop to
      // happen, carrying in formatting.
      expect(cancelled).toBeTrue();

      const sourceSegmentRange: RangeStatic | undefined = env.component.getSegmentRange(targetSegmentRef);
      if (sourceSegmentRange == null) {
        throw Error();
      }
      const desiredSelectionStart = sourceSegmentRange.index + 'target: chapter'.length;
      const desiredSelectionLength = 'Hello Hello Hello'.length;
      const resultingSelection: RangeStatic | null = env.component.editor!.getSelection();
      if (resultingSelection == null) {
        throw Error();
      }
      // After text is dragged into the document, set the selection to the inserted text.
      expect(resultingSelection.index).toEqual(desiredSelectionStart);
      expect(resultingSelection.length).toEqual(desiredSelectionLength);
    }));

    it('inserts externally introduced data in the right place with embeds minus formatting', fakeAsync(() => {
      const env = new TestEnvironment();
      env.fixture.detectChanges();
      env.id = new TextDocId('project01', 40, 1);
      tick();
      env.embedNoteAtVerse(4);
      tick();
      const initialTextInDoc = 'target: chapter 1, verse 4.';
      //                                           ^ insert here
      const textToDropIn = 'Hello';
      const expectedFinalText = 'target: chapter 1, Helloverse 4.';
      const targetSegmentRef: string = 'verse_1_4';
      expect(env.component.getSegmentText(targetSegmentRef)).toEqual(initialTextInDoc, 'setup');
      expect(env.component.editor!.getText()).toContain(initialTextInDoc, 'setup');

      const dataTransfer = new DataTransfer();
      dataTransfer.setData('text/plain', textToDropIn);
      dataTransfer.setData('text/html', `<span background="white">${textToDropIn}</span>`);
      const targetElement: Element | null = env.component.editor!.container.querySelector(
        `usx-segment[data-segment="${targetSegmentRef}"]`
      );
      const dragEvent: MockDragEvent = new MockDragEvent('drop', {
        dataTransfer,
        cancelable: true
      });
      dragEvent.setTarget(targetElement);

      const startContainer: Node = targetElement!.childNodes[2] as Node;
      // The length into this text node that will be returned by caretRangeFromPoint
      const textNodeIndex: number = 'chapter 1, '.length;
      document.caretRangeFromPoint = (_x: number, _y: number) =>
        ({ startOffset: textNodeIndex, startContainer } as Range);

      // SUT
      env.component.editor?.container.dispatchEvent(dragEvent);
      tick();

      expect(env.component.getSegmentText(targetSegmentRef)).toEqual(expectedFinalText);
      expect(env.component.editor?.getText()).toContain(expectedFinalText);

      const sourceSegmentRange: RangeStatic | undefined = env.component.getSegmentRange(targetSegmentRef);
      if (sourceSegmentRange == null) {
        throw Error();
      }
      const desiredSelectionStart = sourceSegmentRange.index + 'target: $chapter 1, '.length;
      const desiredSelectionLength = 'Hello'.length;
      const resultingSelection: RangeStatic | null = env.component.editor!.getSelection();
      if (resultingSelection == null) {
        throw Error();
      }
      // After text is dragged into the document, set the selection to the inserted text.
      expect(resultingSelection.index).toEqual(desiredSelectionStart);
      expect(resultingSelection.length).toEqual(desiredSelectionLength);
    }));

    it('also works in Firefox', fakeAsync(() => {
      const env = new TestEnvironment();
      env.fixture.detectChanges();
      env.id = new TextDocId('project01', 40, 1);
      tick();
      const initialTextInDoc = 'target: chapter 1, verse 4.';
      const textToDropIn = 'Hello\nHello\r\nHello';
      const expectedFinalText = 'target: chapterHello Hello Hello 1, verse 4.';
      const targetSegmentRef: string = 'verse_1_4';
      expect(env.component.getSegmentText(targetSegmentRef)).toEqual(initialTextInDoc, 'setup');
      expect(env.component.editor!.getText()).toContain(initialTextInDoc, 'setup');

      const dataTransfer = new DataTransfer();
      dataTransfer.setData('text/plain', textToDropIn);
      dataTransfer.setData('text/html', `<span background="white">${textToDropIn}</span>`);
      const targetElement: Element | null = env.component.editor!.container.querySelector(
        `usx-segment[data-segment="${targetSegmentRef}"]`
      );
      const dragEvent: MockDragEvent = new MockDragEvent('drop', {
        dataTransfer,
        cancelable: true
      });
      dragEvent.setTarget(targetElement);

      const desiredIndexInSegment = 'target: chapter'.length;
      // Override the Firefox point-to-index method behaviour to simulate actually pointing to a location
      // when dropping.
      const offsetNode: Node = targetElement!.childNodes[0] as Node;
      document.caretPositionFromPoint = (_x: number, _y: number) =>
        ({ offset: desiredIndexInSegment, offsetNode } as CaretPosition);
      // Remove the Chromium point-to-index method so the Firefox one will be used (in our Chromium test runner).
      (document as any).caretRangeFromPoint = undefined;

      // SUT
      const cancelled = !env.component.editor?.container.dispatchEvent(dragEvent);
      tick();

      expect(env.component.getSegmentText(targetSegmentRef)).toEqual(expectedFinalText);
      expect(env.component.editor?.getText()).toContain(expectedFinalText);
      expect(cancelled).toBeTrue();

      const sourceSegmentRange: RangeStatic | undefined = env.component.getSegmentRange(targetSegmentRef);
      if (sourceSegmentRange == null) {
        throw Error();
      }
      const desiredSelectionStart = sourceSegmentRange.index + 'target: chapter'.length;
      const desiredSelectionLength = 'Hello Hello Hello'.length;
      const resultingSelection: RangeStatic | null = env.component.editor!.getSelection();
      if (resultingSelection == null) {
        throw Error();
      }
      expect(resultingSelection.index).toEqual(desiredSelectionStart);
      expect(resultingSelection.length).toEqual(desiredSelectionLength);
    }));

    it('also works for segment embeds in Firefox', fakeAsync(() => {
      const env = new TestEnvironment();
      env.fixture.detectChanges();
      env.id = new TextDocId('project01', 40, 1);
      tick();
      env.embedNoteAtVerse(4);
      tick();
      const initialTextInDoc = 'target: chapter 1, verse 4.';
      const textToDropIn = 'Hello';
      const expectedFinalText = 'target: chapter 1, Helloverse 4.';
      const targetSegmentRef: string = 'verse_1_4';
      expect(env.component.getSegmentText(targetSegmentRef)).toEqual(initialTextInDoc, 'setup');
      expect(env.component.editor!.getText()).toContain(initialTextInDoc, 'setup');

      const dataTransfer = new DataTransfer();
      dataTransfer.setData('text/plain', textToDropIn);
      dataTransfer.setData('text/html', `<span background="white">${textToDropIn}</span>`);
      const targetElement: Element | null = env.component.editor!.container.querySelector(
        `usx-segment[data-segment="${targetSegmentRef}"]`
      );
      const dragEvent: MockDragEvent = new MockDragEvent('drop', {
        dataTransfer,
        cancelable: true
      });
      dragEvent.setTarget(targetElement);

      const textNodeIndex = 'chapter 1, '.length;
      // Override the Firefox point-to-index method behaviour to simulate actually pointing to a location
      // when dropping.
      const offsetNode: Node = targetElement!.childNodes[2] as Node;
      document.caretPositionFromPoint = (_x: number, _y: number) =>
        ({ offset: textNodeIndex, offsetNode } as CaretPosition);
      // Remove the Chromium point-to-index method so the Firefox one will be used (in our Chromium test runner).
      (document as any).caretRangeFromPoint = undefined;

      // SUT
      const cancelled = !env.component.editor?.container.dispatchEvent(dragEvent);
      tick();

      expect(env.component.getSegmentText(targetSegmentRef)).toEqual(expectedFinalText);
      expect(env.component.editor?.getText()).toContain(expectedFinalText);
      expect(cancelled).toBeTrue();

      const sourceSegmentRange: RangeStatic | undefined = env.component.getSegmentRange(targetSegmentRef);
      if (sourceSegmentRange == null) {
        throw Error();
      }
      const desiredSelectionStart = sourceSegmentRange.index + 'target: $chapter 1, '.length;
      const desiredSelectionLength = 'Hello'.length;
      const resultingSelection: RangeStatic | null = env.component.editor!.getSelection();
      if (resultingSelection == null) {
        throw Error();
      }
      expect(resultingSelection.index).toEqual(desiredSelectionStart);
      expect(resultingSelection.length).toEqual(desiredSelectionLength);
    }));

    it('moves drag-and-drop selection in doc', fakeAsync(() => {
      // If the user selects text in the text editing area and drags it, remove it from its current location and insert
      // it into the new location.
      const env = new TestEnvironment();
      env.fixture.detectChanges();
      env.id = new TextDocId('project01', 40, 1);
      tick();
      const initialTextInDoc = 'target: chapter 1, verse 4.';
      //                                ---------     ^
      const textToMove = 'chapter 1';
      const expectedFinalText = 'target: , verchapter 1se 4.';
      //                                      ---------
      const targetSegmentRef: string = 'verse_1_4';
      expect(env.component.getSegmentText(targetSegmentRef)).toEqual(initialTextInDoc, 'setup');
      expect(env.component.editor!.getText()).toContain(initialTextInDoc, 'setup');

      const sourceSegmentRange: RangeStatic | undefined = env.component.getSegmentRange(targetSegmentRef);
      if (sourceSegmentRange == null) {
        throw Error();
      }
      // Location of textToMove in the editor's complete text.
      const selectionStart: number = sourceSegmentRange.index + 'target: '.length;
      const selectionLength: number = textToMove.length;
      env.component.editor?.setSelection(selectionStart, selectionLength);

      const dataTransfer = new DataTransfer();
      dataTransfer.setData('text/plain', textToMove);
      dataTransfer.setData('text/html', `<span background="white">${textToMove}</span>`);
      const targetElement: Element | null = env.component.editor!.container.querySelector(
        `usx-segment[data-segment="${targetSegmentRef}"]`
      );
      const dropEvent: MockDragEvent = new MockDragEvent('drop', {
        dataTransfer,
        cancelable: true
      });
      dropEvent.setTarget(targetElement);

      // How far into the initialTextInDoc the user is trying to drop the text
      const desiredIndexInSegment = 'target: chapter 1, ver'.length;
      // Override the point-to-index method behaviour, since the unit test isn't really dragging the mouse to an
      // element.
      const startContainer: Node = targetElement!.childNodes[0] as Node;
      document.caretRangeFromPoint = (_x: number, _y: number) =>
        ({ startOffset: desiredIndexInSegment, startContainer } as Range);

      const dragstartEvent: MockDragEvent = new MockDragEvent('dragstart', {
        dataTransfer,
        cancelable: true
      });

      // Setup. The drag-and-drop activity should not start out with the custom note on the event objects.
      expect(dragstartEvent.dataTransfer?.types.includes(DragAndDrop.quillIsSourceToken)).toBeFalse();
      expect(DragAndDrop.quillIsSourceToken.length).toBeGreaterThan(0, 'setup');

      // SUT 1
      env.component.editor?.container.dispatchEvent(dragstartEvent);
      tick();

      // A custom note should have been inserted that the drag-and-drop activity in question was started from quill,
      // and thus not from outside the text doc or from another window. This will help us know what to do with an
      // existing selection later.
      expect(dragstartEvent.dataTransfer?.types.includes(DragAndDrop.quillIsSourceToken)).toBeTrue();
      // Be prepared for the next steps, where this custom indication should be present on the drop event as well.
      expect(dropEvent.dataTransfer?.types.includes(DragAndDrop.quillIsSourceToken)).toBeTrue();

      // SUT 2
      env.component.editor?.container.dispatchEvent(dropEvent);
      tick();

      expect(env.component.getSegmentText(targetSegmentRef)).toEqual(expectedFinalText);
      expect(env.component.editor?.getText()).toContain(expectedFinalText);

      const desiredSelectionStart = sourceSegmentRange.index + 'target: , ver'.length;
      const desiredSelectionLength = textToMove.length;
      const resultingSelection: RangeStatic | null = env.component.editor!.getSelection();
      if (resultingSelection == null) {
        throw Error();
      }
      // After text is dragged from one place in the document to another place, the selection should be on the moved
      // text.
      expect(resultingSelection.index).toEqual(desiredSelectionStart);
      expect(resultingSelection.length).toEqual(desiredSelectionLength);
    }));

    it('moves drag-and-drop selection in doc when dragged to earlier in segment', fakeAsync(() => {
      // If the user selects text in the text editing area and drags it, remove it from its current location and insert
      // it into the new location. This should still work when dragging to a location earlier in the same segment.
      const env = new TestEnvironment();
      env.fixture.detectChanges();
      env.id = new TextDocId('project01', 40, 1);
      tick();
      const initialTextInDoc = 'target: chapter 1, verse 4.';
      //                           ^    ---------
      const textToMove = 'chapter 1';
      const expectedFinalText = 'tarchapter 1get: , verse 4.';
      //              New location: ---------
      const targetSegmentRef: string = 'verse_1_4';
      expect(env.component.getSegmentText(targetSegmentRef)).toEqual(initialTextInDoc, 'setup');
      expect(env.component.editor!.getText()).toContain(initialTextInDoc, 'setup');

      const sourceSegmentRange: RangeStatic | undefined = env.component.getSegmentRange(targetSegmentRef);
      if (sourceSegmentRange == null) {
        throw Error();
      }
      // Location of textToMove in the editor's complete text.
      const selectionStart: number = sourceSegmentRange.index + 'target: '.length;
      const selectionLength: number = textToMove.length;
      env.component.editor?.setSelection(selectionStart, selectionLength);

      const dataTransfer = new DataTransfer();
      dataTransfer.setData('text/plain', textToMove);
      dataTransfer.setData('text/html', `<span background="white">${textToMove}</span>`);
      const targetElement: Element | null = env.component.editor!.container.querySelector(
        `usx-segment[data-segment="${targetSegmentRef}"]`
      );
      const dropEvent: MockDragEvent = new MockDragEvent('drop', {
        dataTransfer,
        cancelable: true
      });
      dropEvent.setTarget(targetElement);

      // How far into the initialTextInDoc the user is trying to drop the text
      const desiredIndexInSegment = 'tar'.length;
      // Override the point-to-index method behaviour, since the unit test isn't really dragging the mouse to an
      // element.
      const startContainer: Node = targetElement!.childNodes[0] as Node;
      document.caretRangeFromPoint = (_x: number, _y: number) =>
        ({ startOffset: desiredIndexInSegment, startContainer } as Range);

      const dragstartEvent: MockDragEvent = new MockDragEvent('dragstart', {
        dataTransfer,
        cancelable: true
      });

      env.component.editor?.container.dispatchEvent(dragstartEvent);
      tick();

      // SUT
      env.component.editor?.container.dispatchEvent(dropEvent);
      tick();

      expect(env.component.getSegmentText(targetSegmentRef)).toEqual(expectedFinalText);
      expect(env.component.editor?.getText()).toContain(expectedFinalText);

      const desiredSelectionStart = sourceSegmentRange.index + 'tar'.length;
      const desiredSelectionLength = textToMove.length;
      const resultingSelection: RangeStatic | null = env.component.editor!.getSelection();
      if (resultingSelection == null) {
        throw Error();
      }
      // After text is dragged from one place in the document to another place, the selection should be on the moved
      // text.
      expect(resultingSelection.index).toEqual(desiredSelectionStart);
      expect(resultingSelection.length).toEqual(desiredSelectionLength);
    }));

    it('copies drag-and-drop if user holds ctrl key', fakeAsync(() => {
      // If the user selects text in the text editing area, holds the ctrl key, and drags the text selection, keep it
      // in its current location and insert it into the new location.
      const env = new TestEnvironment();
      env.fixture.detectChanges();
      env.id = new TextDocId('project01', 40, 1);
      tick();
      const initialTextInDoc = 'target: chapter 1, verse 4.';
      //                                ---------     ^
      const textToMove = 'chapter 1';
      const expectedFinalText = 'target: chapter 1, verchapter 1se 4.';
      //                                               ---------
      const targetSegmentRef: string = 'verse_1_4';
      expect(env.component.getSegmentText(targetSegmentRef)).toEqual(initialTextInDoc, 'setup');
      expect(env.component.editor!.getText()).toContain(initialTextInDoc, 'setup');

      const sourceSegmentRange: RangeStatic | undefined = env.component.getSegmentRange(targetSegmentRef);
      if (sourceSegmentRange == null) {
        throw Error();
      }
      // Location of textToMove in the editor's complete text.
      const selectionStart: number = sourceSegmentRange.index + 'target: '.length;
      const selectionLength: number = textToMove.length;
      env.component.editor?.setSelection(selectionStart, selectionLength);

      const dataTransfer = new DataTransfer();
      dataTransfer.setData('text/plain', textToMove);
      dataTransfer.setData('text/html', `<span background="white">${textToMove}</span>`);
      const targetElement: Element | null = env.component.editor!.container.querySelector(
        `usx-segment[data-segment="${targetSegmentRef}"]`
      );
      const dropEvent: MockDragEvent = new MockDragEvent('drop', {
        dataTransfer,
        cancelable: true,
        // User is holding ctrl key to copy.
        ctrlKey: true
      });
      dropEvent.setTarget(targetElement);

      // How far into the initialTextInDoc the user is trying to drop the text
      const desiredIndexInSegment = 'target: chapter 1, ver'.length;
      // Override the point-to-index method behaviour, since the unit test isn't really dragging the mouse to an
      // element.
      const startContainer: Node = targetElement!.childNodes[0] as Node;
      document.caretRangeFromPoint = (_x: number, _y: number) =>
        ({ startOffset: desiredIndexInSegment, startContainer } as Range);

      const dragstartEvent: MockDragEvent = new MockDragEvent('dragstart', {
        dataTransfer,
        cancelable: true
      });

      // Setup. The drag-and-drop activity should not start out with the custom note on the event objects.
      expect(dragstartEvent.dataTransfer?.types.includes(DragAndDrop.quillIsSourceToken)).toBeFalse();
      expect(DragAndDrop.quillIsSourceToken.length).toBeGreaterThan(0, 'setup');

      // SUT 1
      env.component.editor?.container.dispatchEvent(dragstartEvent);
      tick();

      // A custom note should have been inserted that the drag-and-drop activity in question was started from quill,
      // and thus not from outside the text doc or from another window. This can help us know what to do with an
      // existing selection later.
      expect(dragstartEvent.dataTransfer?.types.includes(DragAndDrop.quillIsSourceToken)).toBeTrue();
      // Be prepared for the next steps, where this custom indication should be present on the drop event as well.
      expect(dropEvent.dataTransfer?.types.includes(DragAndDrop.quillIsSourceToken)).toBeTrue();

      // SUT 2
      env.component.editor?.container.dispatchEvent(dropEvent);
      tick();

      expect(env.component.getSegmentText(targetSegmentRef)).toEqual(expectedFinalText);
      expect(env.component.editor?.getText()).toContain(expectedFinalText);

      const textLeadingUpToInsertionPosition = 'target: chapter 1, ver';
      const desiredSelectionStart = sourceSegmentRange.index + textLeadingUpToInsertionPosition.length;
      const desiredSelectionLength = textToMove.length;
      const resultingSelection: RangeStatic | null = env.component.editor!.getSelection();
      if (resultingSelection == null) {
        throw Error();
      }
      // After text is ctrl-dragged from one place in the document to another place, the selection should be on the
      // copied text.
      expect(resultingSelection.index).toEqual(desiredSelectionStart);
      expect(resultingSelection.length).toEqual(desiredSelectionLength);
    }));

    it('does not remove selected text if it is not the text being dragged', fakeAsync(() => {
      // If a user selects text in the editing area, then selects text in another application and drags it into the SF
      // text area, SF should not remove the text that was selected in SF but rather leave it be.
      // Further, the text that is inserted into the document as a result of a drag operation from another application
      // should be the data that is being dragged, not necessarily the text that was selected in the text doc.
      const env = new TestEnvironment();
      env.fixture.detectChanges();
      env.id = new TextDocId('project01', 40, 1);
      tick();
      const initialTextInDoc = 'target: chapter 1, verse 4.';
      //                                ---------     ^
      const initialSelection = 'chapter 1';
      expect(initialTextInDoc).toContain(initialSelection, 'setup');
      const textToIntroduce = 'FromAnotherWindow';
      const expectedFinalText = 'target: chapter 1, verFromAnotherWindowse 4.';
      //                                 ---------     -----------------
      const targetSegmentRef: string = 'verse_1_4';
      expect(env.component.getSegmentText(targetSegmentRef)).toEqual(initialTextInDoc, 'setup');
      expect(env.component.editor!.getText()).toContain(initialTextInDoc, 'setup');

      const rangeOfSegmentWithSelection: RangeStatic | undefined = env.component.getSegmentRange(targetSegmentRef);
      if (rangeOfSegmentWithSelection == null) {
        throw Error();
      }
      // Location of initialSelection in the editor's complete text.
      const selectionStart: number = rangeOfSegmentWithSelection.index + 'target: '.length;
      const selectionLength: number = initialSelection.length;
      env.component.editor?.setSelection(selectionStart, selectionLength);

      const dataTransfer = new DataTransfer();
      dataTransfer.setData('text/plain', textToIntroduce);
      dataTransfer.setData('text/html', `<span background="white">${textToIntroduce}</span>`);
      const targetElement: Element | null = env.component.editor!.container.querySelector(
        `usx-segment[data-segment="${targetSegmentRef}"]`
      );
      const dragEvent: MockDragEvent = new MockDragEvent('drop', {
        dataTransfer,
        cancelable: true
      });
      dragEvent.setTarget(targetElement);

      // How far into the initialTextInDoc the user is trying to drop the new text
      const desiredIndexInSegment = 'target: chapter 1, ver'.length;
      // Override the point-to-index method behaviour, since the unit test isn't really dragging the mouse to an
      // element.
      const startContainer: Node = targetElement!.childNodes[0] as Node;
      document.caretRangeFromPoint = (_x: number, _y: number) =>
        ({ startOffset: desiredIndexInSegment, startContainer } as Range);

      // SUT
      env.component.editor?.container.dispatchEvent(dragEvent);
      tick();

      expect(env.component.getSegmentText(targetSegmentRef)).toEqual(expectedFinalText);
      expect(env.component.editor?.getText()).toContain(expectedFinalText);

      const desiredSelectionStart = rangeOfSegmentWithSelection.index + 'target: chapter 1, ver'.length;
      const desiredSelectionLength = textToIntroduce.length;
      const resultingSelection: RangeStatic | null = env.component.editor!.getSelection();
      if (resultingSelection == null) {
        throw Error();
      }
      // After text is dragged into the document, the selection should be on the inserted text. The selection should
      // not necessarily be the text that was previously selected.
      expect(resultingSelection.index).toEqual(desiredSelectionStart);
      expect(resultingSelection.length).toEqual(desiredSelectionLength);
    }));

    it('dont drag-and-drop to an invalid target element', fakeAsync(() => {
      // If you drag text to near the top or bottom of a paragraph or segment, it looks like it's going to be dropped
      // where you are pointing, and in fact the browser point-to-index function appears to determine a location in the
      // segment we want to drop the text into, but the event.target is not the usx-segment: it can be something like
      // a usx-para-contents instead. A usx-para-contents might contain multiple usx-segment elements, and there is no
      // indication about which we are dropping into. We could make guesses about which segment is being dropped into
      // based on the point-to-index function, since its value would need to be less than or equal to the length of any
      // given segment. We could make guesses based on whether the text was dropped near the top of a paragraph or the
      // bottom of a paragraph. But the current approach does not have enough information to just identify the target
      // segment and insert the new content. So when this happens, just reject the drop. Don't insert, and don't remove
      // from the source location.
      // As a helpful side effect, only dropping into a usx-segment also prevents inserting text where it doesn't
      // belong, like right before the verse of a paragraph, in a `usx-para` or right before the chapter number, in a
      // `div`.
      const env = new TestEnvironment();
      env.fixture.detectChanges();
      env.id = new TextDocId('project01', 40, 1);
      tick();

      const initialTextInDoc = 'target: chapter 1, verse 4.';
      //                                ---------     ^
      const textToMove = 'chapter 1';
      const originalAllText: string = env.component.editor!.getText();
      const targetSegmentRef: string = 'verse_1_4';
      expect(env.component.getSegmentText(targetSegmentRef)).toEqual(initialTextInDoc, 'setup');
      expect(env.component.editor!.getText()).toContain(initialTextInDoc, 'setup');

      const sourceSegmentRange: RangeStatic | undefined = env.component.getSegmentRange(targetSegmentRef);
      if (sourceSegmentRange == null) {
        throw Error();
      }
      const selectionStart: number = sourceSegmentRange.index + 'target: '.length;
      const selectionLength: number = textToMove.length;
      env.component.editor?.setSelection(selectionStart, selectionLength);
      const selection: RangeStatic | null = env.component.editor!.getSelection();

      // In this situation, the target element of the drag will be a usx-para-contents that contains
      // the usx-segment that the user was in fact hoping to drag to.
      const targetElement: Element | null = env.component.editor!.container.querySelector(
        `usx-segment[data-segment="${targetSegmentRef}"]`
      )!.parentElement;
      expect(targetElement!.localName).toEqual('usx-para-contents', 'setup');

      const dataTransfer = new DataTransfer();
      dataTransfer.setData('text/plain', textToMove);
      dataTransfer.setData('text/html', `<span background="white">${textToMove}</span>`);
      const dragEvent: MockDragEvent = new MockDragEvent('drop', {
        dataTransfer,
        cancelable: true
      });
      // The target in this situation is the containing usx-para-contents element.
      dragEvent.setTarget(targetElement);

      // How far into the initialTextInDoc the user is trying to drop the new text
      const desiredIndexInSegment = 'target: chapter 1, ver'.length;
      // Override the point-to-index method behaviour, since the unit test isn't really dragging the mouse to an
      // element.
      const startContainer: Node = targetElement!.childNodes[0] as Node;
      document.caretRangeFromPoint = (_x: number, _y: number) =>
        ({ startOffset: desiredIndexInSegment, startContainer } as Range);

      // SUT
      const cancelled: boolean = !env.component.editor?.container.dispatchEvent(dragEvent);
      tick();

      // No change to text. No insert or delete.
      expect(env.component.getSegmentText(targetSegmentRef)).toEqual(initialTextInDoc);
      expect(env.component.editor?.getText()).toContain(initialTextInDoc);
      expect(env.component.editor!.getText()).toEqual(originalAllText, 'should be unchanged');
      // event.preventDefault() should have been called as normal to prevent the browser from doing its own
      // drag-and-drop.
      expect(cancelled).toBeTrue();
      expect(env.component.editor!.getSelection()).toEqual(selection, 'selection should not have been changed');
    }));

    it('allow drag-and-drop to blank verse', fakeAsync(() => {
      // User drags to a blank verse. The target will be a usx-blank element rather than a usx-segment element. Insert
      // the text.
      const env = new TestEnvironment();
      env.fixture.detectChanges();
      env.id = new TextDocId('project01', 40, 1);
      tick();

      // segment 1 1 - user selects text in one segment
      const textLeadingUpToSelection_1_1 = 'target: ';
      const initialTextInDoc_1_1 = 'target: chapter 1, verse 1.';
      //                                    --------- move this
      const textToMoveFromSegment_1_1 = 'chapter 1';
      const expectedTextInDoc_1_1 = 'target: , verse 1.';
      // segment 1 2 - user drags to another segment, which is blank
      const textLeadingUpToTargetLocation_1_2 = '';
      const expectedTextInDoc_1_2 = 'chapter 1';
      expect(env.component.getSegmentText('verse_1_1')).toEqual(initialTextInDoc_1_1, 'setup');
      expect(env.component.editor!.getText()).toContain(initialTextInDoc_1_1, 'setup');
      const initialCountBlankElements = (env.component.editor?.root as HTMLDivElement).getElementsByTagName(
        'usx-blank'
      ).length;
      const expectedCountBlankElements = initialCountBlankElements - 1;
      const initialCountVerseElements = (env.component.editor?.root as HTMLDivElement).getElementsByTagName(
        'usx-verse'
      ).length;
      const initialCountSegmentElements = (env.component.editor?.root as HTMLDivElement).getElementsByTagName(
        'usx-segment'
      ).length;

      const sourceSegmentRange: RangeStatic | undefined = env.component.getSegmentRange('verse_1_1');
      if (sourceSegmentRange == null) {
        throw Error();
      }
      const selectionStart: number = sourceSegmentRange.index + textLeadingUpToSelection_1_1.length;
      const selectionLength: number = textToMoveFromSegment_1_1.length;
      env.component.editor?.setSelection(selectionStart, selectionLength);

      const blankElementTarget = env.component.editor!.container.querySelector(
        'usx-segment[data-segment="verse_1_2"] usx-blank'
      );

      const dataTransfer = new DataTransfer();
      dataTransfer.setData('text/plain', textToMoveFromSegment_1_1);
      dataTransfer.setData('text/html', `<span background="white">${textToMoveFromSegment_1_1}</span>`);
      const dropEvent: MockDragEvent = new MockDragEvent('drop', {
        dataTransfer,
        cancelable: true
      });
      // The target in this situation is the usx-blank element.
      dropEvent.setTarget(blankElementTarget);

      // How far into the target segment the user is trying to drop the new text.
      // Note that or the situation of dropping into a blank segment, the value returned by the browser is not what we
      // want to use. Instead, we should use 1, to represent the position after the blank. Make the browser return a
      // value that will stand out if we use it.
      const valueThatShouldBeIgnored: number = 9876;
      // Override the point-to-index method behaviour, since the unit test isn't really dragging the mouse to an
      // element.
      document.caretRangeFromPoint = (_x: number, _y: number) =>
        ({ startOffset: valueThatShouldBeIgnored, startContainer: blankElementTarget as Node } as Range);

      // Write custom note on event information that quill is the source of the drag.
      const dragstartEvent: MockDragEvent = new MockDragEvent('dragstart', {
        dataTransfer,
        cancelable: true
      });
      env.component.editor?.container.dispatchEvent(dragstartEvent);
      tick();
      expect(dropEvent.dataTransfer?.types.includes(DragAndDrop.quillIsSourceToken)).toBeTrue();

      // SUT
      const cancelled: boolean = !env.component.editor?.container.dispatchEvent(dropEvent);
      tick();

      // source segment lost the text
      expect(env.component.getSegmentText('verse_1_1')).toEqual(expectedTextInDoc_1_1);
      // destination segment gained the text
      expect(env.component.getSegmentText('verse_1_2')).toEqual(expectedTextInDoc_1_2);
      // (Not that this next expect is particularly meaningful. But for completeness...)
      expect(env.component.editor?.getText()).toContain(expectedTextInDoc_1_2);
      // event.preventDefault() should have been called to prevent the browser from also causing a drag-and-drop to
      // happen, carrying in formatting.
      expect(cancelled).toBeTrue();

      const targetSegmentRange: RangeStatic | undefined = env.component.getSegmentRange('verse_1_2');
      if (targetSegmentRange == null) {
        throw Error();
      }
      const desiredSelectionStart = targetSegmentRange.index + textLeadingUpToTargetLocation_1_2.length;
      const desiredSelectionLength = textToMoveFromSegment_1_1.length;
      const resultingSelection: RangeStatic | null = env.component.editor!.getSelection();
      if (resultingSelection == null) {
        throw Error();
      }
      const endingCountBlankElements = (env.component.editor?.root as HTMLDivElement).getElementsByTagName(
        'usx-blank'
      ).length;
      expect(endingCountBlankElements).toEqual(
        expectedCountBlankElements,
        'a usx-blank element should have been removed'
      );
      const endingCountVerseElements = (env.component.editor?.root as HTMLDivElement).getElementsByTagName(
        'usx-verse'
      ).length;
      expect(endingCountVerseElements).toEqual(initialCountVerseElements, 'no change to count of usx-verse elements');
      const endingCountSegmentElements = (env.component.editor?.root as HTMLDivElement).getElementsByTagName(
        'usx-segment'
      ).length;
      expect(endingCountSegmentElements).toEqual(
        initialCountSegmentElements,
        'no change to count of usx-segment elements'
      );

      // After text is dragged, the new selection should be the inserted text.
      expect(resultingSelection.index).toEqual(desiredSelectionStart);
      expect(resultingSelection.length).toEqual(desiredSelectionLength);
    }));

    function skipProblemTest(extraSteps: (env: TestEnvironment, dropEvent: MockDragEvent) => void) {
      // Certain unexpected situations should result in not doing anything without creating a problem.

      const env = new TestEnvironment();
      env.fixture.detectChanges();
      env.id = new TextDocId('project01', 40, 1);
      tick();
      const startingTextInQuillSegment_1_4 = 'target: chapter 1, verse 4.';
      const textRequestedToInsert = 'Hello';
      const targetSegmentRef: string = 'verse_1_4';
      expect(env.component.getSegmentText(targetSegmentRef)).toEqual(startingTextInQuillSegment_1_4, 'setup');
      const originalAllText: string = env.component.editor!.getText();

      const dataTransfer = new DataTransfer();
      dataTransfer.setData('text/plain', textRequestedToInsert);
      dataTransfer.setData('text/html', `<span background="white">${textRequestedToInsert}</span>`);
      const dropEvent: MockDragEvent = new MockDragEvent('drop', {
        dataTransfer,
        cancelable: true
      });
      const targetElement: Element | null = env.component.editor!.container.querySelector(
        `usx-segment[data-segment="${targetSegmentRef}"]`
      );
      dropEvent.setTarget(targetElement);

      // How far into the target segment the user is trying to drop the new text.
      const desiredIndexInSegment = 'target: chapter'.length;
      // Override the point-to-index method behaviour, since the unit test isn't really dragging the mouse
      // to an element.
      document.caretRangeFromPoint = (_x: number, _y: number) => ({ startOffset: desiredIndexInSegment } as Range);

      // Quill is not the source of the drag for this test.
      expect(dropEvent.dataTransfer?.types.includes(DragAndDrop.quillIsSourceToken)).toBeFalse();

      // Some text is selected in the editor at the time.
      const targetSegmentRange: RangeStatic | undefined = env.component.getSegmentRange(targetSegmentRef);
      if (targetSegmentRange == null) {
        throw Error();
      }
      const selectionStart = targetSegmentRange.index + 'target: cha'.length;
      const selectionLength = 'pter 1, ve'.length;
      env.component.editor!.setSelection(selectionStart, selectionLength);
      const selection: RangeStatic | null = env.component.editor!.getSelection();

      extraSteps(env, dropEvent);

      // SUT
      const cancelled: boolean = !env.component.editor?.container.dispatchEvent(dropEvent);
      tick();

      // No change to text. No insert or delete.
      expect(env.component.getSegmentText(targetSegmentRef)).toEqual(startingTextInQuillSegment_1_4);
      expect(env.component.editor!.getText()).toEqual(originalAllText, 'should be unchanged');
      // event.preventDefault() should have been called as normal to prevent the browser from doing its own
      // drag-and-drop.
      expect(cancelled).toBeTrue();
      expect(env.component.editor!.getSelection()).toEqual(selection, 'selection should not have been changed');
    }

    it('skips problem: the drag event has a null target element.', fakeAsync(() => {
      skipProblemTest((_env: TestEnvironment, dropEvent: MockDragEvent) => {
        const targetElement: Element | null = null;
        dropEvent.setTarget(targetElement);
      });
    }));

    it('skips problem: the drag event has a usx-blank target with a null parent element.', fakeAsync(() => {
      skipProblemTest((env: TestEnvironment, dropEvent: MockDragEvent) => {
        const targetElement: Element = document.createElement('usx-blank');
        expect(targetElement.parentElement).toBeNull('setup');
        dropEvent.setTarget(targetElement);
      });
    }));

    it('skips problem: The drag event unexpectedly has null dataTransfer information.', fakeAsync(() => {
      skipProblemTest((_env: TestEnvironment, dropEvent: MockDragEvent) => {
        dropEvent.setDataTransfer(null);
      });
    }));

    it('skips problem: target element defines no segment ref attribute ', fakeAsync(() => {
      skipProblemTest((_env: TestEnvironment, dropEvent: MockDragEvent) => {
        // Don't grab the actual target in the DOM and remove the attribute because later the quill editor selection
        // gets changed. Instead, just make a new element with no `data-segment` attribute and overwrite the target
        // with it.
        const outOfDomTargetElement: Element = document.createElement('usx-segment');
        dropEvent.setTarget(outOfDomTargetElement);
      });
    }));

    it('skips problem: TextComponent has no segment range recorded for null destination segment ref.', fakeAsync(() => {
      skipProblemTest((env: TestEnvironment, dropEvent: MockDragEvent) => {
        // An Element was written into the event target, so just cast target back to an Element.
        const targetElement: Element = dropEvent.target as Element;
        targetElement!.attributes['data-segment'].value = null;
      });
    }));

    it('skips problem: TextComponent has no segment range recorded for unfamiliar destination segment.', fakeAsync(() => {
      skipProblemTest((env: TestEnvironment, dropEvent: MockDragEvent) => {
        const targetSegmentRef = 'not_findable';
        expect(env.component!.getSegmentRange(targetSegmentRef)).not.toBeDefined('setup');
        // An Element was written into the event target, so just cast target back to an Element.
        const targetElement: Element = dropEvent.target as Element;
        targetElement!.attributes['data-segment'].value = targetSegmentRef;
      });
    }));

    it('skips problem: Firefox unexpectedly gives a null insertion position.', fakeAsync(() => {
      skipProblemTest((_env: TestEnvironment, _dropEvent: MockDragEvent) => {
        document.caretPositionFromPoint = (_x: number, _y: number) => null;
        // Remove the Chromium point-to-index method so the Firefox one will be used (in our Chromium test runner).
        (document as any).caretRangeFromPoint = undefined;
      });
    }));

    it('skips problem: No success determining insertion position.', fakeAsync(() => {
      skipProblemTest((_env: TestEnvironment, _dropEvent: MockDragEvent) => {
        // Both Chromium and Firefox point-to-index methods are unavailable for this test.
        (document as any).caretRangeFromPoint = undefined;
        (document as any).caretPositionFromPoint = undefined;
      });
    }));

    it('skips problem: start container node is null', fakeAsync(() => {
      skipProblemTest((_env: TestEnvironment, _dropEvent: MockDragEvent) => {
        // the start container of the range for the browser's point-to-index method is unavailable.
        document.caretRangeFromPoint = (_x: number, _y: number) => ({ startOffset: 0 } as Range);
      });
    }));

    // End drag-and-drop section of tests.
  });
});

class MockDragEvent extends DragEvent {
  private _target: EventTarget | null = null;
  private _dataTransfer: DataTransfer | null = null;

  get target(): EventTarget | null {
    return this._target;
  }

  get dataTransfer(): DataTransfer | null {
    return this._dataTransfer;
  }

  constructor(type: string, eventInitDict?: DragEventInit | undefined) {
    super(type, eventInitDict);
    if (eventInitDict?.dataTransfer != null) {
      this.setDataTransfer(eventInitDict?.dataTransfer);
    }
  }

  public setTarget(newTarget: EventTarget | null) {
    this._target = newTarget;
  }

  public setDataTransfer(newDataTransfer: DataTransfer | null) {
    this._dataTransfer = newDataTransfer;
  }
}

class MockQuill extends Quill {}

@Component({
  selector: 'app-host',
  template: `<app-text
    [placeholder]="initialPlaceHolder"
    [id]="id"
    [isRightToLeft]="isTextRightToLeft"
    [isReadOnly]="isReadOnly"
  ></app-text>`
})
class HostComponent {
  @ViewChild(TextComponent) textComponent!: TextComponent;

  initialPlaceHolder = 'initial placeholder text';
  isTextRightToLeft: boolean = false;
  isReadOnly: boolean = false;
  id?: TextDocId;
}

class TestEnvironment {
  readonly component: TextComponent;
  readonly hostComponent: HostComponent;
  readonly fixture: ComponentFixture<HostComponent>;
  realtimeService: TestRealtimeService = TestBed.inject<TestRealtimeService>(TestRealtimeService);
  private _onlineStatus = new BehaviorSubject<boolean>(true);
  private isOnline: boolean = true;

  constructor() {
    when(mockedPwaService.onlineStatus).thenReturn(this._onlineStatus.asObservable());
    when(mockedPwaService.isOnline).thenReturn(this.isOnline);
    when(mockedTranslocoService.translate<string>(anything())).thenCall(
      (translationStringKey: string) => translationStringKey
    );

    const matTextDocId = new TextDocId('project01', 40, 1);
    const mrkTextDocId = new TextDocId('project01', 41, 1);
    this.realtimeService.addSnapshot<SFProject>(SFProjectDoc.COLLECTION, {
      id: 'project01',
      data: getSFProject('project01')
    });
    this.realtimeService.addSnapshots<TextData>(TextDoc.COLLECTION, [
      {
        id: matTextDocId.toString(),
        data: getTextDoc(matTextDocId),
        type: RichText.type.name
      },
      {
        id: mrkTextDocId.toString(),
        data: getCombinedVerseTextDoc(mrkTextDocId),
        type: RichText.type.name
      }
    ]);

    when(mockedProjectService.getText(anything())).thenCall(id =>
      this.realtimeService.subscribe(TextDoc.COLLECTION, id.toString())
    );
    when(mockedProjectService.get(anything())).thenCall(() =>
      this.realtimeService.subscribe(SFProjectDoc.COLLECTION, 'project01')
    );

    this.fixture = TestBed.createComponent(HostComponent);
    this.fixture.detectChanges();
    this.component = this.fixture.componentInstance.textComponent;
    this.hostComponent = this.fixture.componentInstance;
    tick();
    this.fixture.detectChanges();
  }

  set id(value: TextDocId) {
    this.hostComponent.id = value;
    tick();
    this.fixture.detectChanges();
  }

  set onlineStatus(value: boolean) {
    this.isOnline = value;
    tick();
    this._onlineStatus.next(value);
    tick();
    this.fixture.detectChanges();
  }

<<<<<<< HEAD
  embedNoteAtVerse(verse: number): void {
    const verseRef: VerseRef = VerseRef.parse(`MAT 1:${verse}`);
    const id: string = `embedid${verse}`;
    const textAnchor: TextAnchor = { start: 8, length: 9 };
    const iconSource: string = '--icon-file: url(/assets/icons/TagIcons/01flag1.png)';
    const text: string = `text message on ${id}`;
    const format = { iconsrc: iconSource, preview: text, threadid: id };
    this.component.toggleFeaturedVerseRefs(true, [verseRef], 'note-thread');
    this.component.embedElementInline(verseRef, id, textAnchor, 'note-thread-embed', format);
=======
  get quillEditor(): HTMLElement {
    return document.getElementsByClassName('ql-container')[0] as HTMLElement;
  }

  isSegmentHighlighted(chapter: number, verse: number | string): boolean {
    const segment = this.quillEditor.querySelector(`usx-segment[data-segment="verse_${chapter}_${verse}"]`)!;
    return segment != null && segment.classList.contains('highlight-segment');
>>>>>>> 2c86ad59
  }
}<|MERGE_RESOLUTION|>--- conflicted
+++ resolved
@@ -23,13 +23,8 @@
 import { SF_TYPE_REGISTRY } from '../../core/models/sf-type-registry';
 import { Delta, TextDoc, TextDocId } from '../../core/models/text-doc';
 import { SFProjectService } from '../../core/sf-project.service';
-<<<<<<< HEAD
 import { SharedModule } from '../shared.module';
-import { getSFProject, getTextDoc } from '../test-utils';
-=======
-import { SharedModule } from '../../shared/shared.module';
 import { getCombinedVerseTextDoc, getSFProject, getTextDoc } from '../test-utils';
->>>>>>> 2c86ad59
 import { DragAndDrop } from './drag-and-drop';
 import { TextComponent } from './text.component';
 
@@ -1146,7 +1141,15 @@
     this.fixture.detectChanges();
   }
 
-<<<<<<< HEAD
+  get quillEditor(): HTMLElement {
+    return document.getElementsByClassName('ql-container')[0] as HTMLElement;
+  }
+
+  isSegmentHighlighted(chapter: number, verse: number | string): boolean {
+    const segment = this.quillEditor.querySelector(`usx-segment[data-segment="verse_${chapter}_${verse}"]`)!;
+    return segment != null && segment.classList.contains('highlight-segment');
+  }
+
   embedNoteAtVerse(verse: number): void {
     const verseRef: VerseRef = VerseRef.parse(`MAT 1:${verse}`);
     const id: string = `embedid${verse}`;
@@ -1156,14 +1159,5 @@
     const format = { iconsrc: iconSource, preview: text, threadid: id };
     this.component.toggleFeaturedVerseRefs(true, [verseRef], 'note-thread');
     this.component.embedElementInline(verseRef, id, textAnchor, 'note-thread-embed', format);
-=======
-  get quillEditor(): HTMLElement {
-    return document.getElementsByClassName('ql-container')[0] as HTMLElement;
-  }
-
-  isSegmentHighlighted(chapter: number, verse: number | string): boolean {
-    const segment = this.quillEditor.querySelector(`usx-segment[data-segment="verse_${chapter}_${verse}"]`)!;
-    return segment != null && segment.classList.contains('highlight-segment');
->>>>>>> 2c86ad59
   }
 }