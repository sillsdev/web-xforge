--- conflicted
+++ resolved
@@ -1058,16 +1058,10 @@
             });
 
             foreach (var userId in userIdsToRemove)
-<<<<<<< HEAD
-                await _projectService.RemoveUserAsync(_userSecret.Id, _projectDoc.Id, userId);
-
+                await _projectService.RemoveUserWithoutPermissionsCheckAsync(_userSecret.Id, _projectDoc.Id, userId);
 
             Dictionary<string, string> ptUsernamesToSFUserIds = await GetPTUsernameToSFUserIdsAsync(token);
             await _projectDoc.SubmitJson0OpAsync(op =>
-=======
-                await _projectService.RemoveUserWithoutPermissionsCheckAsync(_userSecret.Id, _projectDoc.Id, userId);
-            if (_notesMapper.NewSyncUsers.Count > 0)
->>>>>>> 677ac2c8
             {
                 foreach (ParatextUserProfile activePtSyncUser in _currentPtSyncUsers.Values)
                 {
