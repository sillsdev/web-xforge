--- conflicted
+++ resolved
@@ -12,25 +12,13 @@
 import { SubscriptionDisposable } from 'xforge-common/subscription-disposable';
 import { SFUserProjectsService } from 'xforge-common/user-projects.service';
 import { UserService } from 'xforge-common/user.service';
-<<<<<<< HEAD
 import { TextDoc } from '../../app/core/models/text-doc';
-=======
-import { RealtimeQuery } from '../../xforge-common/models/realtime-query';
-import { NoteThreadDoc } from '../../app/core/models/note-thread-doc';
-import { TextDoc } from '../../app/core/models/text-doc';
-import { QuestionDoc } from '../../app/core/models/question-doc';
->>>>>>> 890d90e9
 import { environment } from '../../environments/environment';
 import { ObjectPaths } from '../../type-utils';
 import { ParatextProject } from '../core/models/paratext-project';
 import { SFProjectProfileDoc } from '../core/models/sf-project-profile-doc';
 import { ParatextService } from '../core/paratext.service';
 import { PermissionsService } from '../core/permissions.service';
-<<<<<<< HEAD
-=======
-import { SFProjectUserConfigDoc } from '../core/models/sf-project-user-config-doc';
-import { SFProjectDoc } from '../core/models/sf-project-doc';
->>>>>>> 890d90e9
 import { SFProjectService } from '../core/sf-project.service';
 
 /** Presents user with list of available projects to open or connect to. */
@@ -44,17 +32,9 @@
   userConnectedProjects: SFProjectProfileDoc[] = [];
   /** Resources on SF that the current user is on at SF. */
   userConnectedResources: SFProjectProfileDoc[] = [];
-  sfProjects: SFProjectDoc[] = [];
   /** PT projects that the user can access that they are not connected to on SF. */
   userUnconnectedParatextProjects: ParatextProject[] = [];
-<<<<<<< HEAD
   projectsTextDocs: TextDoc[] = [];
-=======
-  userConfigDocs: SFProjectUserConfigDoc[] = [];
-  projectsTextDocs: TextDoc[] = [];
-  projectsNoteDocs: RealtimeQuery<NoteThreadDoc>[] = [];
-  projectsQuestionsDocs: RealtimeQuery<QuestionDoc>[] = [];
->>>>>>> 890d90e9
   user?: UserDoc;
   problemGettingPTProjects: boolean = false;
   errorMessage: ObjectPaths<typeof en.my_projects> = 'problem_getting_pt_list';
@@ -98,26 +78,6 @@
       this.userConnectedResources = projects.filter(project => project.data != null && isResource(project.data));
       this.initialLoadingSFProjects = false;
     });
-    this.subscribe(this.userProjectsService.sfProjectDocs$, (projects?: SFProjectDoc[]) => {
-      if (projects == null) return;
-      this.sfProjects = projects;
-    });
-    this.subscribe(this.userProjectsService.userConfigDocs$, (configs?: SFProjectUserConfigDoc[]) => {
-      if (configs == null) return;
-      this.userConfigDocs = configs;
-    });
-    this.subscribe(this.userProjectsService.projectTexts$, (texts?: TextDoc[]) => {
-      if (texts == null) return;
-      this.projectsTextDocs = texts;
-    });
-    this.subscribe(this.userProjectsService.projectNotes$, (notes?: RealtimeQuery<NoteThreadDoc>[]) => {
-      if (notes == null) return;
-      this.projectsNoteDocs = notes;
-    });
-    this.subscribe(this.userProjectsService.projectQuestions$, (questions?: RealtimeQuery<QuestionDoc>[]) => {
-      if (questions == null) return;
-      this.projectsQuestionsDocs = questions;
-    });
 
     await this.loadUser();
     await this.onlineStatusService.online;
@@ -137,11 +97,7 @@
    *  Community Checking. */
   projectTypeDescription(sfProject: SFProjectProfileDoc): string {
     const isTranslateAccessible = this.permissions.canAccessTranslate(sfProject);
-<<<<<<< HEAD
     const isCheckingAccessible = this.permissions.canAccessCommunityChecking(sfProject);
-=======
-    const isCheckingAccessible = this.permissions.canAccessCommunityChecking(sfProject) ?? false;
->>>>>>> 890d90e9
 
     const hasTextDocs = this.projectsTextDocs.filter(textDoc => textDoc.id.includes(sfProject.id)).length > 0;
 
