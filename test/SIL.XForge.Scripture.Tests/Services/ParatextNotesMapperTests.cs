--- conflicted
+++ resolved
@@ -419,15 +419,10 @@
 
             public async Task InitMapperAsync(bool includeSyncUsers, bool twoPtUsersOnProject)
             {
-<<<<<<< HEAD
-                SFProjectSecret projectSecret = ProjectSecret(includeSyncUsers);
-                SyncUsers = projectSecret.SyncUsers;
-                await Mapper.InitAsync(UserSecrets.Get("user01"), projectSecret,
-                    ParatextUsersOnProject(twoPtUsersOnProject), "paratextId", CancellationToken.None);
-=======
-                await Mapper.InitAsync(UserSecrets.Get("user01"), ProjectSecret(includeSyncUsers),
+                SFProjectSecret projectSecrets = ProjectSecret(includeSyncUsers);
+                SyncUsers = projectSecrets.SyncUsers;
+                await Mapper.InitAsync(UserSecrets.Get("user01"), projectSecrets,
                     ParatextUsersOnProject(twoPtUsersOnProject), Project(), CancellationToken.None);
->>>>>>> a8b82511
             }
 
             public void AddData(string answerSyncUserId1, string answerSyncUserId2, string commentSyncUserId1,
