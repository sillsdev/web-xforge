--- conflicted
+++ resolved
@@ -11,13 +11,8 @@
     public interface IParatextNotesMapper
     {
         Task InitAsync(UserSecret currentUserSecret, SFProjectSecret projectSecret, List<User> ptUsers,
-<<<<<<< HEAD
-            string paratextProjectId);
+            string paratextProjectId, CancellationToken token);
         Task<XElement> GetNotesChangelistAsync(XElement oldNotesElem, IEnumerable<IDocument<Question>> questionsDocs,
             Dictionary<string, SyncUser> syncUsers);
-=======
-            string paratextProjectId, CancellationToken token);
-        Task<XElement> GetNotesChangelistAsync(XElement oldNotesElem, IEnumerable<IDocument<Question>> questionsDocs);
->>>>>>> 54119741
     }
 }