using System;
using System.Collections.Generic;
using System.Threading;
using System.Threading.Tasks;
using SIL.XForge.Models;
using SIL.XForge.Realtime;
using SIL.XForge.Scripture.Models;
using SIL.XForge.Utils;

namespace SIL.XForge.Scripture.Services
{
    public interface IParatextService
    {
        void Init();
        Task<IReadOnlyList<ParatextProject>> GetProjectsAsync(UserSecret userSecret);
        string GetParatextUsername(UserSecret userSecret);
        Task<Attempt<string>> TryGetProjectRoleAsync(UserSecret userSecret, string paratextId, CancellationToken token);
        Task<IReadOnlyDictionary<string, string>> GetProjectRolesAsync(UserSecret userSecret, string paratextId,
            CancellationToken token);
        bool IsProjectLanguageRightToLeft(UserSecret userSecret, string paratextId);

        Task<IReadOnlyList<ParatextResource>> GetResourcesAsync(string userId);
        bool IsResource(string paratextId);
        Task<string> GetResourcePermissionAsync(string paratextId, string userId, CancellationToken token);
        Task<IReadOnlyDictionary<string, string>> GetParatextUsernameMappingAsync(UserSecret userSecret,
            string paratextId, CancellationToken token);
        Task<Dictionary<string, string>> GetPermissionsAsync(UserSecret userSecret, SFProject project,
            IReadOnlyDictionary<string, string> ptUsernameMapping, int book = 0, int chapter = 0,
            CancellationToken token = default);

        IReadOnlyList<int> GetBookList(UserSecret userSecret, string paratextId);
        string GetBookText(UserSecret userSecret, string paratextId, int bookNum);
        Task PutBookText(UserSecret userSecret, string paratextId, int bookNum, string usx,
            Dictionary<int, string> chapterAuthors = null);
<<<<<<< HEAD
        string GetNotes(UserSecret userSecret, string ptProjectId, int bookNum);
        void PutNotes(UserSecret userSecret, string ptProjectId, string notesText);
        void UpdateParatextComments(UserSecret userSecret, string projectId, int bookNum,
            IEnumerable<IDocument<ParatextNoteThread>> noteThreadDocs, Dictionary<string, SyncUser> syncUsers);
        IEnumerable<ParatextNoteThreadChange> GetNoteThreadChanges(UserSecret userSecret, string projectId, int bookNum,
            IEnumerable<IDocument<ParatextNoteThread>> noteThreadDocs, Dictionary<string, SyncUser> syncUsers);
        Task SendReceiveAsync(UserSecret userSecret, string ptTargetId, IProgress<ProgressState> progress = null);
=======
        string GetNotes(UserSecret userSecret, string paratextId, int bookNum);
        void PutNotes(UserSecret userSecret, string paratextId, string notesText);
        string GetLatestSharedVersion(UserSecret userSecret, string paratextId);
        bool BackupExists(UserSecret userSecret, string paratextId);
        bool BackupRepository(UserSecret userSecret, string paratextId);
        bool RestoreRepository(UserSecret userSecret, string paratextId);

        Task SendReceiveAsync(UserSecret userSecret, string paratextId, IProgress<ProgressState> progress = null,
            CancellationToken token = default);
>>>>>>> 54119741
    }
}<|MERGE_RESOLUTION|>--- conflicted
+++ resolved
@@ -32,17 +32,12 @@
         string GetBookText(UserSecret userSecret, string paratextId, int bookNum);
         Task PutBookText(UserSecret userSecret, string paratextId, int bookNum, string usx,
             Dictionary<int, string> chapterAuthors = null);
-<<<<<<< HEAD
         string GetNotes(UserSecret userSecret, string ptProjectId, int bookNum);
         void PutNotes(UserSecret userSecret, string ptProjectId, string notesText);
         void UpdateParatextComments(UserSecret userSecret, string projectId, int bookNum,
             IEnumerable<IDocument<ParatextNoteThread>> noteThreadDocs, Dictionary<string, SyncUser> syncUsers);
         IEnumerable<ParatextNoteThreadChange> GetNoteThreadChanges(UserSecret userSecret, string projectId, int bookNum,
             IEnumerable<IDocument<ParatextNoteThread>> noteThreadDocs, Dictionary<string, SyncUser> syncUsers);
-        Task SendReceiveAsync(UserSecret userSecret, string ptTargetId, IProgress<ProgressState> progress = null);
-=======
-        string GetNotes(UserSecret userSecret, string paratextId, int bookNum);
-        void PutNotes(UserSecret userSecret, string paratextId, string notesText);
         string GetLatestSharedVersion(UserSecret userSecret, string paratextId);
         bool BackupExists(UserSecret userSecret, string paratextId);
         bool BackupRepository(UserSecret userSecret, string paratextId);
@@ -50,6 +45,5 @@
 
         Task SendReceiveAsync(UserSecret userSecret, string paratextId, IProgress<ProgressState> progress = null,
             CancellationToken token = default);
->>>>>>> 54119741
     }
 }