using System;
using System.Collections.Concurrent;
using System.Collections.Generic;
using System.Globalization;
using System.IdentityModel.Tokens.Jwt;
using System.IO;
using System.Linq;
using System.Net.Http;
using System.Net.Http.Headers;
using System.Reflection;
using System.Runtime.InteropServices;
using System.Security.Claims;
using System.Text;
using System.Threading;
using System.Threading.Tasks;
using System.Xml;
using System.Xml.XPath;
using IdentityModel;
using Microsoft.AspNetCore.Hosting;
using Microsoft.Extensions.Hosting;
using Microsoft.Extensions.Logging;
using Microsoft.Extensions.Options;
using Newtonsoft.Json.Linq;
using Paratext.Data;
using Paratext.Data.Languages;
using Paratext.Data.ProjectComments;
using Paratext.Data.RegistryServerAccess;
using Paratext.Data.Repository;
using Paratext.Data.Users;
using PtxUtils;
using SIL.ObjectModel;
using SIL.Scripture;
using SIL.XForge.Configuration;
using SIL.XForge.DataAccess;
using SIL.XForge.Models;
using SIL.XForge.Realtime;
using SIL.XForge.Realtime.Json0;
using SIL.XForge.Scripture.Models;
using SIL.XForge.Services;
using SIL.XForge.Utils;

namespace SIL.XForge.Scripture.Services
{
    /// <summary>
    /// Provides interaction with Paratext libraries for data processing and exchanging data with Paratext servers.
    /// Also contains methods for interacting with the Paratext Registry web service API.
    /// </summary>
    public class ParatextService : DisposableBase, IParatextService
    {
        private readonly IOptions<ParatextOptions> _paratextOptions;
        private readonly IRepository<UserSecret> _userSecretRepository;
        private readonly IRealtimeService _realtimeService;
        private readonly IOptions<SiteOptions> _siteOptions;
        private readonly IFileSystemService _fileSystemService;
        private readonly HttpClientHandler _httpClientHandler;
        private readonly HttpClient _registryClient;
        private readonly IExceptionHandler _exceptionHandler;
        private readonly ILogger _logger;
        private readonly IJwtTokenHelper _jwtTokenHelper;
        private readonly IParatextDataHelper _paratextDataHelper;
        private readonly IGuidService _guidService;
        private string _dblServerUri = "https://paratext.thedigitalbiblelibrary.org/";
        private string _registryServerUri = "https://registry.paratext.org";
        private string _sendReceiveServerUri = InternetAccess.uriProduction;
        private readonly IInternetSharedRepositorySourceProvider _internetSharedRepositorySourceProvider;
        private readonly ISFRestClientFactory _restClientFactory;
        /// <summary> Map user IDs to semaphores </summary>
        private readonly ConcurrentDictionary<string, SemaphoreSlim> _tokenRefreshSemaphores = new ConcurrentDictionary<string, SemaphoreSlim>();
        private readonly IHgWrapper _hgHelper;
        private readonly IWebHostEnvironment _env;

        public ParatextService(IWebHostEnvironment env, IOptions<ParatextOptions> paratextOptions,
            IRepository<UserSecret> userSecretRepository, IRealtimeService realtimeService,
            IExceptionHandler exceptionHandler, IOptions<SiteOptions> siteOptions, IFileSystemService fileSystemService,
            ILogger<ParatextService> logger, IJwtTokenHelper jwtTokenHelper, IParatextDataHelper paratextDataHelper,
            IInternetSharedRepositorySourceProvider internetSharedRepositorySourceProvider, IGuidService guidService,
            ISFRestClientFactory restClientFactory, IHgWrapper hgWrapper)
        {
            _paratextOptions = paratextOptions;
            _userSecretRepository = userSecretRepository;
            _realtimeService = realtimeService;
            _exceptionHandler = exceptionHandler;
            _siteOptions = siteOptions;
            _fileSystemService = fileSystemService;
            _logger = logger;
            _jwtTokenHelper = jwtTokenHelper;
            _paratextDataHelper = paratextDataHelper;
            _internetSharedRepositorySourceProvider = internetSharedRepositorySourceProvider;
            _guidService = guidService;
            _restClientFactory = restClientFactory;
            _hgHelper = hgWrapper;
            _env = env;

            _httpClientHandler = new HttpClientHandler();
            _registryClient = new HttpClient(_httpClientHandler);
            if (env.IsDevelopment() || env.IsEnvironment("DevelopmentBeta") || env.IsEnvironment("Testing") || env.IsEnvironment("TestingBeta"))
            {
                _httpClientHandler.ServerCertificateCustomValidationCallback
                    = HttpClientHandler.DangerousAcceptAnyServerCertificateValidator;
                // This should be paratext-qa.thedigitalbiblelibrary.org, but it's broken as of 2021-04 and
                // qa.thedigitalbiblelibrary.org should be just as good, at least for the time being.
                _dblServerUri = "https://qa.thedigitalbiblelibrary.org/";
                _registryServerUri = "https://registry-dev.paratext.org";
                _registryClient.BaseAddress = new Uri(_registryServerUri);
                _sendReceiveServerUri = InternetAccess.uriDevelopment;
            }
            else
            {
                _registryClient.BaseAddress = new Uri(_registryServerUri);
            }
            _registryClient.DefaultRequestHeaders.Accept.Add(new MediaTypeWithQualityHeaderValue("application/json"));
            ScrTextCollection = new LazyScrTextCollection();

            SharingLogicWrapper = new SharingLogicWrapper();
            Encoding.RegisterProvider(CodePagesEncodingProvider.Instance);
        }

        public static string AssemblyDirectory
        {
            get
            {
                string codeBase = Assembly.GetExecutingAssembly().CodeBase;
                UriBuilder uri = new UriBuilder(codeBase);
                string path = Uri.UnescapeDataString(uri.Path);
                return Path.GetDirectoryName(path);
            }
        }

        ///< summary> Path to cloned PT project Mercurial repos. </summary>
        public string SyncDir { get; set; }

        internal IScrTextCollection ScrTextCollection { get; set; }
        internal ISharingLogicWrapper SharingLogicWrapper { get; set; }

        /// <summary> Prepare access to Paratext.Data library, authenticate, and prepare Mercurial. </summary>
        public void Init()
        {
            // Uncomment to output more info from ParatextData.dll for investigating.
            // Trace.Listeners.Add(new TextWriterTraceListener(Console.Out));
            // Trace.AutoFlush = true;

            SyncDir = Path.Combine(_siteOptions.Value.SiteDir, "sync");
            if (!_fileSystemService.DirectoryExists(SyncDir))
                _fileSystemService.CreateDirectory(SyncDir);
            // Disable caching VersionedText instances since multiple repos may exist on SF server with the same GUID
            Environment.SetEnvironmentVariable("PTD_CACHE_VERSIONED_TEXT", "DISABLED");
            RegistryU.Implementation = new DotNetCoreRegistry();
            Alert.Implementation = new DotNetCoreAlert(_logger);
            ParatextDataSettings.Initialize(new PersistedParatextDataSettings());
            PtxUtilsDataSettings.Initialize(new PersistedPtxUtilsSettings());
            SetupMercurial();
            WritingSystemRepository.Initialize();
            ScrTextCollection.Initialize(SyncDir);
            InstallStyles();
            // Allow use of custom versification systems
            Versification.Table.Implementation = new ParatextVersificationTable();
        }

        /// <summary>
        /// Synchronizes the text and notes data on the SF server with the data on the Paratext server, for the PT
        /// project referred to by paratextId. Or if paratextId refers to a DBL Resource, update the local copy of the
        /// resource if needed.
        /// </summary>
        public async Task SendReceiveAsync(UserSecret userSecret, string paratextId,
            IProgress<ProgressState> progress = null, CancellationToken token = default)
        {
            if (userSecret == null || paratextId == null) { throw new ArgumentNullException(); }

            IInternetSharedRepositorySource source = await GetInternetSharedRepositorySource(userSecret.Id, token);
            IEnumerable<SharedRepository> repositories = source.GetRepositories();
            IEnumerable<ProjectMetadata> projectsMetadata = source.GetProjectsMetaData();
            IEnumerable<string> projectGuids = projectsMetadata.Select(pmd => pmd.ProjectGuid.Id);
            Dictionary<string, ParatextProject> ptProjectsAvailable =
                GetProjects(userSecret, repositories, projectsMetadata).ToDictionary(ptProject => ptProject.ParatextId);
            if (!projectGuids.Contains(paratextId))
            {
                // See if this is a resource
                IReadOnlyList<ParatextResource> resources =
                    await this.GetResourcesInternalAsync(userSecret.Id, true, token);
                ParatextResource resource = resources.SingleOrDefault(r => r.ParatextId == paratextId);
                if (resource != null)
                {
                    ptProjectsAvailable.Add(resource.ParatextId, resource);
                }
                else
                {
                    _logger.LogWarning($"The project with PT ID {paratextId} did not have a full name available.");
                }
            }
            if (!ptProjectsAvailable.TryGetValue(paratextId, out ParatextProject ptProject))
            {
                throw new ArgumentException(
                    $"PT projects with the following PT ids were requested but without access or they don't exist: {paratextId}");
            }

            EnsureProjectReposExists(userSecret, ptProject, source);
            StartProgressReporting(progress);
            if (!(ptProject is ParatextResource))
            {
                SharedProject sharedProj = SharingLogicWrapper.CreateSharedProject(paratextId,
                    ptProject.ShortName, source.AsInternetSharedRepositorySource(), repositories);
                string username = GetParatextUsername(userSecret);
                // Specifically set the ScrText property of the SharedProject to indicate the project is available locally
                using ScrText scrText = ScrTextCollection.FindById(username, paratextId);
                sharedProj.ScrText = scrText;
                sharedProj.Permissions = sharedProj.ScrText.Permissions;
                List<SharedProject> sharedPtProjectsToSr = new List<SharedProject> { sharedProj };

                // If we are in development, unlock the repo before we begin,
                // just in case the repo is locked.
                if (_env.IsDevelopment())
                {
                    try
                    {
                        source.UnlockRemoteRepository(sharedProj.Repository);
                    }
                    catch (HttpException)
                    {
                        // A 403 error will be thrown if the repo is not locked
                    }
                }

                // TODO report results
                List<SendReceiveResult> results = Enumerable.Empty<SendReceiveResult>().ToList();
                bool success = false;
                bool noErrors = SharingLogicWrapper.HandleErrors(() => success = SharingLogicWrapper
                    .ShareChanges(sharedPtProjectsToSr, source.AsInternetSharedRepositorySource(),
                    out results, sharedPtProjectsToSr));
                if (!noErrors || !success || results.Any(r => r.Result == SendReceiveResultEnum.Failed))
                    throw new InvalidOperationException(
                        "Failed: Errors occurred while performing the sync with the Paratext Server.");
            }
        }

        /// <summary> Get Paratext projects that a user has access to. </summary>
        public async Task<IReadOnlyList<ParatextProject>> GetProjectsAsync(UserSecret userSecret)
        {
            IInternetSharedRepositorySource ptRepoSource = await GetInternetSharedRepositorySource(userSecret.Id,
                CancellationToken.None);
            List<SharedRepository> remotePtProjects = ptRepoSource.GetRepositories().ToList();
            List<ProjectMetadata> projectMetadata = ptRepoSource.GetProjectsMetaData().ToList();

            // Omit projects that are not in the PT Registry until we support connecting to such projects.
            remotePtProjects.RemoveAll((SharedRepository project) =>
                !projectMetadata.Any((ProjectMetadata metadata) => metadata.ProjectGuid == project.SendReceiveId));
            return GetProjects(userSecret, remotePtProjects, projectMetadata);
        }

        /// <summary>Get Paratext resources that a user has access to. </summary>
        public async Task<IReadOnlyList<ParatextResource>> GetResourcesAsync(string userId)
        {
            return await this.GetResourcesInternalAsync(userId, false, CancellationToken.None);
        }

        /// <summary>
        /// Is the PT project referred to by `paratextId` a DBL resource?
        /// </summary>
        public bool IsResource(string paratextId)
        {
            return paratextId?.Length == SFInstallableDblResource.ResourceIdentifierLength;
        }

        /// <summary>
        /// Returns `userSecret`'s role on a PT project according to the PT Registry.
        /// </summary>
        public async Task<Attempt<string>> TryGetProjectRoleAsync(UserSecret userSecret, string paratextId,
            CancellationToken token)
        {
            if (userSecret.ParatextTokens == null)
                return Attempt.Failure((string)null);
            try
            {
                var accessToken = new JwtSecurityToken(userSecret.ParatextTokens.AccessToken);
                Claim subClaim = accessToken.Claims.FirstOrDefault(c => c.Type == JwtClaimTypes.Subject);
                // Paratext RegistryServer has methods to do this, but it is unreliable to use it in a multi-user
                // environment so instead we call the registry API.
                string response = await CallApiAsync(userSecret, HttpMethod.Get,
                    $"projects/{paratextId}/members/{subClaim.Value}", null, token);
                var memberObj = JObject.Parse(response);
                return Attempt.Success((string)memberObj["role"]);
            }
            catch (HttpRequestException)
            {
                return Attempt.Failure((string)null);
            }
        }

        /// <summary> Get the Paratext username from the UserSecret. </summary>
        public string GetParatextUsername(UserSecret userSecret)
        {
            return _jwtTokenHelper.GetParatextUsername(userSecret);
        }

        /// <summary>
        /// Gets the permission a user has to access a resource, according to a DBL server.
        /// </summary>
        /// <param name="paratextId">The paratext resource identifier.</param>
        /// <param name="userId">The user identifier.</param>
        /// <returns>
        /// Read or None.
        /// </returns>
        /// <remarks>
        /// See <see cref="TextInfoPermission" /> for permission values.
        /// </remarks>
        public async Task<string> GetResourcePermissionAsync(string paratextId, string userId,
            CancellationToken token)
        {
            // See if the source is even a resource
            if (!IsResource(paratextId))
            {
                // Default to no permissions for projects used as sources
                return TextInfoPermission.None;
            }
            using (ParatextAccessLock accessLock = await GetParatextAccessLock(userId, token))
            {
                bool canRead = SFInstallableDblResource.CheckResourcePermission(
                        paratextId,
                        accessLock.UserSecret,
                        _paratextOptions.Value,
                        _restClientFactory,
                        _fileSystemService,
                        _jwtTokenHelper,
                        _exceptionHandler,
                        _dblServerUri);
                return canRead ? TextInfoPermission.Read : TextInfoPermission.None;
            }
        }

        /// <summary>
        /// Queries the ParatextRegistry for the project and builds a dictionary of SF user id
        /// to paratext user names for members of the project.
        /// </summary>
        /// <param name="userSecret">The user secret.</param>
        /// <param name="paratextId">The project ParatextId.</param>
        /// <returns>
        /// A dictionary where the key is the SF user ID and the value is Paratext username. (May be empty)
        /// </returns>
        public async Task<IReadOnlyDictionary<string, string>> GetParatextUsernameMappingAsync(UserSecret userSecret,
            string paratextId, CancellationToken token)
        {
            // Skip all the work if the project is a resource. Resources don't have project members
            if (IsResource(paratextId))
            {
                return new Dictionary<string, string>();
            }

            // Get the mapping for paratext users ids to usernames from the registry
            string response = await CallApiAsync(userSecret, HttpMethod.Get,
                $"projects/{paratextId}/members", null, token);
            Dictionary<string, string> paratextMapping = JArray.Parse(response).OfType<JObject>()
                .Where(m => !string.IsNullOrEmpty((string)m["userId"])
                    && !string.IsNullOrEmpty((string)m["username"]))
                .ToDictionary(m => (string)m["userId"], m => (string)m["username"]);

            // Get the mapping of Scripture Forge user IDs to Paratext usernames
            return await this._realtimeService.QuerySnapshots<User>()
                    .Where(u => paratextMapping.Keys.Contains(u.ParatextId))
                    .ToDictionaryAsync(u => u.Id, u => paratextMapping[u.ParatextId]);
        }

        /// <summary>
        /// Gets the permissions for a project or resource.
        /// </summary>
        /// <param name="userSecret">The user secret.</param>
        /// <param name="project">The project - the UserRoles and ParatextId are used.</param>
        /// <param name="ptUsernameMapping">A mapping of user ID to Paratext username.</param>
        /// <param name="book">The book number. Set to zero to check for all books.</param>
        /// <param name="chapter">The chapter number. Set to zero to check for all books.</param>
        /// <returns>
        /// A dictionary of permissions where the key is the user ID and the value is the permission.
        /// </returns>
        /// <remarks>
        /// See <see cref="TextInfoPermission" /> for permission values.
        /// A dictionary is returned, as permissions can be updated.
        /// </remarks>
        public async Task<Dictionary<string, string>> GetPermissionsAsync(UserSecret userSecret, SFProject project,
            IReadOnlyDictionary<string, string> ptUsernameMapping, int book = 0, int chapter = 0,
            CancellationToken token = default)
        {
            var permissions = new Dictionary<string, string>();

            if (IsResource(project.ParatextId))
            {
                foreach (string uid in project.UserRoles.Keys)
                {
                    permissions.Add(uid, await this.GetResourcePermissionAsync(project.ParatextId, uid, token));
                }
            }
            else
            {
                // Get the scripture text so we can retrieve the permissions from the XML
                using ScrText scrText = ScrTextCollection.FindById(GetParatextUsername(userSecret), project.ParatextId);

                // Calculate the project and resource permissions
                foreach (string uid in project.UserRoles.Keys)
                {
                    // See if the user is in the project members list
                    if (!ptUsernameMapping.TryGetValue(uid, out string userName) || string.IsNullOrWhiteSpace(userName)
                        || scrText.Permissions.GetRole(userName) == Paratext.Data.Users.UserRoles.None)
                    {
                        permissions.Add(uid, TextInfoPermission.None);
                    }
                    else
                    {
                        string textInfoPermission = TextInfoPermission.Read;
                        if (book == 0)
                        {
                            // Project level
                            if (scrText.Permissions.CanEditAllBooks(userName))
                            {
                                textInfoPermission = TextInfoPermission.Write;
                            }
                        }
                        else if (chapter == 0)
                        {
                            // Book level
                            IEnumerable<int> editable = scrText.Permissions.GetEditableBooks(
                                Paratext.Data.Users.PermissionSet.Merged, userName);
                            if (editable == null || !editable.Any())
                            {
                                // If there are no editable book permissions, check if they can edit all books
                                if (scrText.Permissions.CanEditAllBooks(userName))
                                {
                                    textInfoPermission = TextInfoPermission.Write;
                                }
                            }
                            else if (editable.Contains(book))
                            {
                                textInfoPermission = TextInfoPermission.Write;
                            }
                        }
                        else
                        {
                            // Chapter level
                            IEnumerable<int> editable = scrText.Permissions.GetEditableChapters(book,
                                scrText.Settings.Versification, userName, Paratext.Data.Users.PermissionSet.Merged);
                            if (editable?.Contains(chapter) ?? false)
                            {
                                textInfoPermission = TextInfoPermission.Write;
                            }
                        }

                        permissions.Add(uid, textInfoPermission);
                    }
                }
            }

            return permissions;
        }

        public async Task<IReadOnlyDictionary<string, string>> GetProjectRolesAsync(UserSecret userSecret,
            string paratextId, CancellationToken token)
        {
            if (IsResource(paratextId))
            {
                // Resources do not have roles
                return new Dictionary<string, string>();
            }
            else
            {
                // Paratext RegistryServer has methods to do this, but it is unreliable to use it in a multi-user
                // environment so instead we call the registry API.
                string response = await CallApiAsync(userSecret, HttpMethod.Get,
                    $"projects/{paratextId}/members", null, token);
                var members = JArray.Parse(response);
                return members.OfType<JObject>()
                    .Where(m => !string.IsNullOrEmpty((string)m["userId"]) && !string.IsNullOrEmpty((string)m["role"]))
                    .ToDictionary(m => (string)m["userId"], m => (string)m["role"]);
            }
        }

        /// <summary> Determine if a specific project is in a right to left language. </summary>
        public bool IsProjectLanguageRightToLeft(UserSecret userSecret, string paratextId)
        {
            using ScrText scrText = ScrTextCollection.FindById(GetParatextUsername(userSecret), paratextId);
            return scrText == null ? false : scrText.RightToLeft;
        }

        /// <summary> Get list of book numbers in PT project. </summary>
        public IReadOnlyList<int> GetBookList(UserSecret userSecret, string paratextId)
        {
            using ScrText scrText = ScrTextCollection.FindById(GetParatextUsername(userSecret), paratextId);
            if (scrText == null)
                return Array.Empty<int>();
            return scrText.Settings.BooksPresentSet.SelectedBookNumbers.ToArray();
        }

        /// <summary> Get PT book text in USX, or throw if can't. </summary>
        public string GetBookText(UserSecret userSecret, string paratextId, int bookNum)
        {
            using ScrText scrText = ScrTextCollection.FindById(GetParatextUsername(userSecret), paratextId);
            if (scrText == null)
                throw new DataNotFoundException("Can't get access to cloned project.");
            string usfm = scrText.GetText(bookNum);
            return UsfmToUsx.ConvertToXmlString(scrText, bookNum, usfm, false);
        }

        /// <summary> Write up-to-date book text from mongo database to Paratext project folder. </summary>
        public async Task PutBookText(UserSecret userSecret, string projectId, int bookNum, string usx,
            Dictionary<int, string> chapterAuthors = null)
        {
            Dictionary<string, ScrText> scrTexts = new Dictionary<string, ScrText>();
            try
            {
                string username = GetParatextUsername(userSecret);
                ScrText scrText = ScrTextCollection.FindById(username, projectId);

                // We add this here so we can dispose in the finally
                scrTexts.Add(userSecret.Id, scrText);
                var doc = new XmlDocument
                {
                    PreserveWhitespace = true
                };
                doc.LoadXml(usx);
                UsxFragmenter.FindFragments(scrText.ScrStylesheet(bookNum), doc.CreateNavigator(),
                    XPathExpression.Compile("*[false()]"), out string usfm);
                usfm = UsfmToken.NormalizeUsfm(scrText.ScrStylesheet(bookNum), usfm, false,
                    scrText.RightToLeft, scrText);

                if (chapterAuthors == null || chapterAuthors.Count == 0)
                {
                    // If we don't have chapter authors, update book as current user
                    WriteChapterToScrText(scrText, userSecret.Id, bookNum, 0, usfm);
                }
                else
                {
                    // As we have a list of chapter authors, build a dictionary of ScrTexts for each of them
                    foreach (string userId in chapterAuthors.Values.Distinct())
                    {
                        if (userId != userSecret.Id)
                        {
                            // Get their user secret, so we can get their username, and create their ScrText
                            UserSecret authorUserSecret = await _userSecretRepository.GetAsync(userId);
                            string authorUserName = GetParatextUsername(authorUserSecret);
                            scrTexts.Add(userId, ScrTextCollection.FindById(authorUserName, projectId));
                        }
                    }

                    // If there is only one author, just write the book
                    if (scrTexts.Count == 1)
                    {
                        try
                        {
                            WriteChapterToScrText(scrTexts.Values.First(), scrTexts.Keys.First(), bookNum, 0, usfm);
                        }
                        catch (SafetyCheckException)
                        {
                            // If the author does not have permission, attempt to run as the current user
                            WriteChapterToScrText(scrText, userSecret.Id, bookNum, 0, usfm);
                        }
                    }
                    else
                    {
                        // Split the usfm into chapters
                        List<string> chapters = ScrText.SplitIntoChapters(scrText.Name, bookNum, usfm);

                        // Put the individual chapters
                        foreach ((int chapterNum, string authorUserId) in chapterAuthors)
                        {
                            if ((chapterNum - 1) < chapters.Count)
                            {
                                try
                                {
                                    // The ScrText permissions will be the same as the last sync's permissions
                                    WriteChapterToScrText(scrTexts[authorUserId], authorUserId, bookNum, chapterNum,
                                        chapters[chapterNum - 1]);
                                }
                                catch (SafetyCheckException)
                                {
                                    // If the author does not have permission, attempt to run as the current user
                                    WriteChapterToScrText(scrText, userSecret.Id, bookNum, 0, usfm);
                                }
                            }
                        }
                    }
                }
            }
            finally
            {
                // Dispose the ScrText objects
                foreach (ScrText scrText in scrTexts.Values)
                {
                    scrText?.Dispose();
                }

                // Clear the collection to release the references to the ScrTexts for GC
                scrTexts.Clear();
            }
        }

        /// <summary> Get notes from the Paratext project folder. </summary>
        public string GetNotes(UserSecret userSecret, string projectId, int bookNum)
        {
            // TODO: should return some data structure instead of XML
            using ScrText scrText = ScrTextCollection.FindById(GetParatextUsername(userSecret), projectId);
            if (scrText == null)
                return null;

            CommentManager manager = CommentManager.Get(scrText);
            var threads = manager.FindThreads((commentThread) => { return commentThread.VerseRef.BookNum == bookNum; },
                true);
            return NotesFormatter.FormatNotes(threads);
        }


        /// <summary> Write up-to-date notes from the mongo database to the Paratext project folder </summary>
        public void PutNotes(UserSecret userSecret, string projectId, string notesText)
        {
            // TODO: should accept some data structure instead of XML
<<<<<<< HEAD
            var changeList = NotesFormatter.ParseNotes(notesText, new SFParatextUser(GetParatextUsername(userSecret)));
            PutCommentThreads(userSecret, projectId, changeList);
        }
=======
            string username = GetParatextUsername(userSecret);
            List<string> users = new List<string>();
            int nbrAddedComments = 0, nbrDeletedComments = 0, nbrUpdatedComments = 0;
            using ScrText scrText = ScrTextCollection.FindById(username, projectId);
            if (scrText == null)
                throw new DataNotFoundException("Can't get access to cloned project.");
            CommentManager manager = CommentManager.Get(scrText);
            var ptUser = new SFParatextUser(username);
            var notes = NotesFormatter.ParseNotes(notesText, ptUser);
>>>>>>> c8e87e36

        public IEnumerable<ParatextNoteThreadChange> GetNoteThreadChanges(UserSecret userSecret, string projectId,
            int bookNum, IEnumerable<IDocument<ParatextNoteThread>> noteThreadDocs,
            Dictionary<string, SyncUser> syncUsers)
        {
            IEnumerable<CommentThread> commentThreads = GetCommentThreads(userSecret, projectId, bookNum);
            CommentTags commentTags = GetCommentTags(userSecret, projectId);
            List<string> matchedThreadIds = new List<string>();
            List<ParatextNoteThreadChange> changes = new List<ParatextNoteThreadChange>();

            foreach (var threadDoc in noteThreadDocs)
            {
                List<string> matchedCommentIds = new List<string>();
                ParatextNoteThreadChange threadChange = new ParatextNoteThreadChange(threadDoc.Data.DataId,
                    threadDoc.Data.VerseRef.ToString(), threadDoc.Data.SelectedText, threadDoc.Data.ContextBefore,
                    threadDoc.Data.ContextAfter, threadDoc.Data.StartPosition);
                // Find the corresponding comment thread
                var existingThread = commentThreads.SingleOrDefault(ct => ct.Id == threadDoc.Data.DataId);
                if (existingThread == null)
                {
                    // The thread has been removed
                    threadChange.ThreadRemoved = true;
                    changes.Add(threadChange);
                    continue;
                }
                matchedThreadIds.Add(existingThread.Id);
                foreach (Note note in threadDoc.Data.Notes)
                {
                    Paratext.Data.ProjectComments.Comment matchedComment =
                        GetMatchingCommentFromNote(note, existingThread, syncUsers);
                    if (matchedComment != null)
                    {
                        matchedCommentIds.Add(matchedComment.Id);
                        ChangeType changeType = GetCommentChangeType(matchedComment, note);
                        if (changeType != ChangeType.None)
                        {
                            SyncUser syncUser = FindOrCreateSyncUser(matchedComment.User, syncUsers);
                            threadChange.AddChange(
                                CreateNoteFromComment(note.DataId, matchedComment, commentTags, syncUser), changeType);
                        }
                    }
                    else
                        threadChange.NoteIdsRemoved.Add(note.DataId);
                }
                // Add new Comments to note thread change
                IEnumerable<string> ptCommentIds = existingThread.Comments.Select(c => c.Id);
                IEnumerable<string> newCommentIds = ptCommentIds.Except(matchedCommentIds);
                foreach (string commentId in newCommentIds)
                {
                    Paratext.Data.ProjectComments.Comment comment =
                        existingThread.Comments.Single(c => c.Id == commentId);
                    SyncUser syncUser = FindOrCreateSyncUser(comment.User, syncUsers);
                    threadChange.AddChange(CreateNoteFromComment(
                        _guidService.NewObjectId(), comment, commentTags, syncUser), ChangeType.Added);
                }
                if (threadChange.HasChange)
                    changes.Add(threadChange);
            }

            IEnumerable<string> ptThreadIds = commentThreads.Select(ct => ct.Id);
            IEnumerable<string> newThreadIds = ptThreadIds.Except(matchedThreadIds);
            foreach (string threadId in newThreadIds)
            {
                CommentThread thread = commentThreads.Single(ct => ct.Id == threadId);
                Paratext.Data.ProjectComments.Comment info = thread.Comments[0];

                int tagId = info.TagsAdded != null && info.TagsAdded.Length > 0 ? int.Parse(info.TagsAdded[0]) : 1;
                CommentTag initialTag = info.Type == NoteType.Conflict ? CommentTag.ConflictTag : commentTags.Get(tagId);
                ParatextNoteThreadChange newThread = new ParatextNoteThreadChange(threadId, info.VerseRefStr,
                    info.SelectedText, info.ContextBefore, info.ContextAfter, info.StartPosition, initialTag.Icon);
                foreach (var comm in thread.Comments)
                {
                    SyncUser syncUser = FindOrCreateSyncUser(comm.User, syncUsers);
                    newThread.AddChange(CreateNoteFromComment(_guidService.NewObjectId(), comm, commentTags, syncUser),
                        ChangeType.Added);
                }
                changes.Add(newThread);
            }
            return changes;
        }

        public void UpdateParatextComments(UserSecret userSecret, string projectId, int bookNum,
            IEnumerable<IDocument<ParatextNoteThread>> noteThreadDocs, Dictionary<string, SyncUser> syncUsers)
        {
            CommentTags commentTags = GetCommentTags(userSecret, projectId);
            string username = GetParatextUsername(userSecret);
            IEnumerable<CommentThread> commentThreads =
                GetCommentThreads(userSecret, projectId, bookNum);
            List<List<Paratext.Data.ProjectComments.Comment>> noteThreadChangeList =
                SFNotesToCommentChangeList(noteThreadDocs, commentThreads, username, commentTags, syncUsers);

            PutCommentThreads(userSecret, projectId, noteThreadChangeList);
        }

        /// <summary>
        /// Get the most recent revision id of a commit from the last push or pull with the PT send/receive server.
        /// </summary>
        public string GetLatestSharedVersion(UserSecret userSecret, string paratextId)
        {
            if (IsResource(paratextId))
            {
                // Not meaningful for DBL resources, which do not have a local hg repo.
                return null;
            }

            using ScrText scrText = ScrTextCollection.FindById(GetParatextUsername(userSecret), paratextId);
            if (scrText != null)
            {
                return _hgHelper.GetLastPublicRevision(scrText.Directory, allowEmptyIfRestoredFromBackup: false);
            }
            else
            {
                return null;
            }
        }

        /// <summary>
        /// Checks whether a backup exists for the Paratext project repository.
        /// </summary>
        /// <param name="userSecret">The user secret.</param>
        /// <param name="paratextId">The Paratext project identifier.</param>
        /// <returns>
        ///   <c>true</c> if the backup exists; otherwise, <c>false</c>.
        /// </returns>
        public bool BackupExists(UserSecret userSecret, string paratextId)
        {
            // We do not back up resources
            if (paratextId == null || paratextId.Length == SFInstallableDblResource.ResourceIdentifierLength)
            {
                return false;
            }

            // Get the scripture text
            using ScrText scrText = ScrTextCollection.FindById(GetParatextUsername(userSecret), paratextId);

            // If we do not have a scripture text, do not back up
            if (scrText == null)
            {
                return false;
            }

            // Use the Paratext implementation
            return this.BackupExistsInternal(scrText);
        }

        public bool BackupRepository(UserSecret userSecret, string paratextId)
        {
            // We do not back up resources
            if (paratextId == null || paratextId.Length == SFInstallableDblResource.ResourceIdentifierLength)
            {
                return false;
            }

            // Get the scripture text
            using ScrText scrText = ScrTextCollection.FindById(GetParatextUsername(userSecret), paratextId);

            // If we do not have a scripture text, do not back up
            if (scrText == null)
            {
                return false;
            }

            // VersionedText.BackupDirectories skips backup on error, and runs in a background thread.
            // We would rather be notified of the error, and not have this run in a background thread.
            // The following is a re-implementation of VersionedText.BackupDirectories with error trapping,
            // and file system and Mercurial dependency injection so this method can be unit tested.
            // Note that SharedProject.Repository.SendReceiveId is equivalent to ScrText.Guid - compare the
            // BackupProject and RestoreProject implementations in Paratext.Data.Repository.VersionedText.
            try
            {
                string directory = Path.Combine(Paratext.Data.ScrTextCollection.SettingsDirectory, "_Backups");
                string path = Path.Combine(directory, scrText.Guid + ".bndl");
                string tempPath = path + "_temp";
                _fileSystemService.CreateDirectory(directory);

                _hgHelper.BackupRepository(scrText.Directory, tempPath);
                if (_fileSystemService.FileExists(path))
                {
                    _fileSystemService.DeleteFile(path);
                }

                _fileSystemService.MoveFile(tempPath, path);
                return true;
            }
            catch (Exception)
            {
                // An error has occurred, so the backup was not created
                return false;
            }
        }

        public bool RestoreRepository(UserSecret userSecret, string paratextId)
        {
            // We do not back up resources
            if (paratextId == null || paratextId.Length == SFInstallableDblResource.ResourceIdentifierLength)
            {
                return false;
            }

            // Get the scripture text
            using ScrText scrText = ScrTextCollection.FindById(GetParatextUsername(userSecret), paratextId);

            // If we do not have a scripture text, do not back up
            if (scrText == null)
            {
                return false;
            }

            // VersionedText.RestoreProject copies files from the repository to the restored backup.
            // We would rather not do this, as there can be files trapped in the directory, particularly
            // if the incoming change included new books and the sync was cancelled. In addition,
            // Mongo is the source of truth for a project's state in Scripture Forge.
            // The following is a re-implementation of VersionedText.RestoreProject with error trapping,
            // and file system and Mercurial dependency injection so this method can be unit tested.
            if (this.BackupExistsInternal(scrText))
            {
                string source = scrText.Directory;
                string destination =
                    Path.Combine(Paratext.Data.ScrTextCollection.SettingsDirectory, "_Backups\\", scrText.Guid.ToString());
                string restoredDestination = destination + "_Restored";
                string backupPath = destination + ".bndl";

                try
                {
                    // Remove the backup destination, if it exists
                    if (_fileSystemService.DirectoryExists(destination))
                    {
                        _fileSystemService.DeleteDirectory(destination);
                    }

                    // Move the current repository to the backup destination
                    if (source != destination)
                    {
                        _fileSystemService.MoveDirectory(source, destination);
                    }

                    // Restore the Mercurial database, and move it to the repository
                    _hgHelper.RestoreRepository(restoredDestination, backupPath);
                    _fileSystemService.MoveDirectory(restoredDestination, source);
                    return true;
                }
                catch (Exception)
                {
                    // On error, move the backup destination back to the repository folder
                    if (!_fileSystemService.DirectoryExists(source))
                    {
                        _fileSystemService.MoveDirectory(destination, source);
                    }
                }
            }

            // An error occurred, or the backup does not exist
            return false;
        }

        protected override void DisposeManagedResources()
        {
            _registryClient.Dispose();
            _httpClientHandler.Dispose();
        }

        /// <summary>
        /// Checks whether a backup exists
        /// </summary>
        /// <param name="scrText">The scripture text.</param>
        /// <returns><c>true</c> if the backup exists; otherwise, <c>false</c>.</returns>
        /// <remarks>
        /// This is a re-implementation of <see cref="VersionedText.BackupExists(ScrText)"/>
        /// that uses file system dependency injection so this method can be unit tested.
        /// </remarks>
        private bool BackupExistsInternal(ScrText scrText)
        {
            try
            {
                string path =
                    Path.Combine(Paratext.Data.ScrTextCollection.SettingsDirectory, "_Backups\\", $"{scrText.Guid}.bndl");
                return _fileSystemService.FileExists(path);
            }
            catch (Exception)
            {
                // An error occurred
                return false;
            }
        }

        private IReadOnlyList<ParatextProject> GetProjects(UserSecret userSecret,
            IEnumerable<SharedRepository> remotePtProjects, IEnumerable<ProjectMetadata> projectsMetadata)
        {
            if (userSecret == null) throw new ArgumentNullException();

            List<ParatextProject> paratextProjects = new List<ParatextProject>();
            IQueryable<SFProject> existingSfProjects = _realtimeService.QuerySnapshots<SFProject>();

            foreach (SharedRepository remotePtProject in remotePtProjects)
            {
                SFProject correspondingSfProject =
                    existingSfProjects.FirstOrDefault(sfProj => sfProj.ParatextId == remotePtProject.SendReceiveId.Id);

                bool sfProjectExists = correspondingSfProject != null;
                bool sfUserIsOnSfProject = correspondingSfProject?.UserRoles.ContainsKey(userSecret.Id) ?? false;
                bool adminOnPtProject = remotePtProject.SourceUsers.GetRole(
                    GetParatextUsername(userSecret)) == UserRoles.Administrator;
                bool ptProjectIsConnectable =
                    (sfProjectExists && !sfUserIsOnSfProject) || (!sfProjectExists && adminOnPtProject);

                // On SF Live server, many users have projects without corresponding project metadata.
                // If this happens, default to using the project's short name
                var projectMD = projectsMetadata
                    .SingleOrDefault(pmd => pmd.ProjectGuid == remotePtProject.SendReceiveId);
                string fullOrShortName = projectMD == null ? remotePtProject.ScrTextName : projectMD.FullName;

                paratextProjects.Add(new ParatextProject
                {
                    ParatextId = remotePtProject.SendReceiveId.Id,
                    Name = fullOrShortName,
                    ShortName = remotePtProject.ScrTextName,
                    LanguageTag = correspondingSfProject?.WritingSystem.Tag,
                    ProjectId = correspondingSfProject?.Id,
                    IsConnectable = ptProjectIsConnectable,
                    IsConnected = sfProjectExists && sfUserIsOnSfProject
                });
            }
            return paratextProjects.OrderBy(project => project.Name, StringComparer.InvariantCulture).ToArray();
        }

        private void SetupMercurial()
        {
            // We do not yet know where hg will be installed on the server, so allow defining it in an env variable
            string customHgPath = Environment.GetEnvironmentVariable("HG_PATH") ?? _paratextOptions.Value.HgExe;
            if (RuntimeInformation.IsOSPlatform(OSPlatform.Windows))
                customHgPath = Path.GetExtension(customHgPath) != ".exe" ? customHgPath + ".exe" : customHgPath;
            if (!File.Exists(customHgPath))
            {
                string msg = string.Format(
                    "Error: Could not find hg executable at {0}. Please install hg 4.7 or greater.", customHgPath);
                _logger.LogError(msg);
                throw new InvalidOperationException(msg);
            }
            var hgMerge = Path.Combine(AssemblyDirectory, "ParatextMerge.py");
            _hgHelper.SetDefault(new Hg(customHgPath, hgMerge, AssemblyDirectory));
        }

        /// <summary> Copy resource files from the Assembly Directory into the sync directory. </summary>
        private void InstallStyles()
        {
            string[] resources = new[] { "usfm.sty", "revisionStyle.sty", "revisionTemplate.tem", "usfm_mod.sty" };
            foreach (string resource in resources)
            {
                string target = Path.Combine(SyncDir, resource);
                string source = Path.Combine(AssemblyDirectory, resource);
                if (!File.Exists(target))
                {
                    _logger.LogInformation($"Installing missing {target}");
                    File.Copy(source, target, true);
                }
            }
        }

        /// <summary>
        /// Ensure the target project repository exists on the local SF server, cloning if necessary.
        /// </summary>
        private void EnsureProjectReposExists(UserSecret userSecret, ParatextProject target,
            IInternetSharedRepositorySource repositorySource)
        {
            string username = GetParatextUsername(userSecret);
            using ScrText scrText = ScrTextCollection.FindById(username, target.ParatextId);
            bool targetNeedsCloned = scrText == null;
            if (target is ParatextResource resource)
            {
                // If the target is a resource, install it
                InstallResource(resource, target.ParatextId, targetNeedsCloned);
            }
            else if (targetNeedsCloned)
            {
                SharedRepository targetRepo = new SharedRepository(target.ShortName, HexId.FromStr(target.ParatextId),
                    RepositoryType.Shared);
                CloneProjectRepo(repositorySource, target.ParatextId, targetRepo);
            }
        }

        /// <summary>
        /// Installs the resource.
        /// </summary>
        /// <param name="resource">The resource.</param>
        /// <param name="targetParatextId">The target paratext identifier.</param>
        /// <param name="needsToBeCloned">If set to <c>true</c>, the resource needs to be cloned.</param>
        /// <remarks>
        ///   <paramref name="targetParatextId" /> is required because the resource may be a source or target.
        /// </remarks>
        private void InstallResource(ParatextResource resource, string targetParatextId, bool needsToBeCloned)
        {
            if (resource.InstallableResource != null)
            {
                // Install the resource if it is missing or out of date
                if (!resource.IsInstalled
                    || resource.AvailableRevision > resource.InstalledRevision
                    || resource.InstallableResource.IsNewerThanCurrentlyInstalled())
                {
                    resource.InstallableResource.Install();
                    needsToBeCloned = true;
                }

                // Extract the resource to the source directory
                if (needsToBeCloned)
                {
                    string path = Path.Combine(SyncDir, targetParatextId, "target");
                    _fileSystemService.CreateDirectory(path);
                    resource.InstallableResource.ExtractToDirectory(path);
                }
            }
            else
            {
                _logger.LogWarning($"The installable resource is not available for {resource.ParatextId}");
            }
        }

        private void CloneProjectRepo(IInternetSharedRepositorySource source, string projectId, SharedRepository repo)
        {
            string clonePath = Path.Combine(SyncDir, projectId, "target");
            if (!_fileSystemService.DirectoryExists(clonePath))
            {
                _fileSystemService.CreateDirectory(clonePath);
                _hgHelper.Init(clonePath);
            }
            source.Pull(clonePath, repo);
            _hgHelper.Update(clonePath);
        }

        private IEnumerable<CommentThread> GetCommentThreads(UserSecret userSecret, string projectId, int bookNum)
        {
            ScrText scrText = ScrTextCollection.FindById(GetParatextUsername(userSecret), projectId);
            if (scrText == null)
                return null;

            CommentManager manager = CommentManager.Get(scrText);
            var threads = manager.FindThreads((commentThread) =>
                { return commentThread.VerseRef.BookNum == bookNum; }, false);
            return threads.Where(t => !t.Id.StartsWith("ANSWER_"));
        }


        private void PutCommentThreads(UserSecret userSecret, string projectId,
            List<List<Paratext.Data.ProjectComments.Comment>> changeList)
        {
            string username = GetParatextUsername(userSecret);
            List<string> users = new List<string>();
            int nbrAddedComments = 0, nbrDeletedComments = 0, nbrUpdatedComments = 0;
            ScrText scrText = ScrTextCollection.FindById(username, projectId);
            if (scrText == null)
                throw new DataNotFoundException("Can't get access to cloned project.");
            CommentManager manager = CommentManager.Get(scrText);
            var ptUser = new SFParatextUser(username);

            // Algorithm sourced from Paratext DataAccessServer
            foreach (List<Paratext.Data.ProjectComments.Comment> thread in changeList)
            {
                CommentThread existingThread = manager.FindThread(thread[0].Thread);
                foreach (Paratext.Data.ProjectComments.Comment comment in thread)
                {
                    Paratext.Data.ProjectComments.Comment existingComment =
                        existingThread?.Comments.FirstOrDefault(c => c.Id == comment.Id);
                    if (existingComment == null)
                    {
                        manager.AddComment(comment);
                        nbrAddedComments++;
                    }
                    else if (comment.Deleted)
                    {
                        existingComment.Deleted = true;
                        nbrDeletedComments++;
                    }
                    else
                    {
                        existingComment.ExternalUser = comment.ExternalUser;
                        existingComment.Contents = comment.Contents;
                        existingComment.VersionNumber += 1;
                        nbrUpdatedComments++;
                    }

                    if (!users.Contains(comment.User))
                        users.Add(comment.User);
                }
            }

            try
            {
                foreach (string user in users)
                    manager.SaveUser(user, false);
                _paratextDataHelper.CommitVersionedText(scrText, $"{nbrAddedComments} notes added and "
                    + $"{nbrDeletedComments + nbrUpdatedComments} notes updated or deleted in synchronize");
                _logger.LogInformation("{0} added {1} notes, updated {2} notes and deleted {3} notes", userSecret.Id,
                    nbrAddedComments, nbrUpdatedComments, nbrDeletedComments);
            }
            catch (Exception e)
            {
                _logger.LogError(e, "Exception while updating notes: {0}", e.Message);
            }
        }

        private CommentTags GetCommentTags(UserSecret userSecret, string projectId)
        {
            ScrText scrText = ScrTextCollection.FindById(GetParatextUsername(userSecret), projectId);
            return scrText == null ? null : CommentTags.Get(scrText);
        }

        private async Task<string> CallApiAsync(UserSecret userSecret, HttpMethod method,
            string url, string content = null, CancellationToken token = default)
        {
            using (ParatextAccessLock accessLock = await GetParatextAccessLock(userSecret.Id, token))
            using (var request = new HttpRequestMessage(method, $"api8/{url}"))
            {
                request.Headers.Authorization = new AuthenticationHeaderValue("Bearer",
                    accessLock.UserSecret.ParatextTokens.AccessToken);
                if (content != null)
                {
                    request.Content = new StringContent(content);
                }
                HttpResponseMessage response = await _registryClient.SendAsync(request, token);
                if (response.IsSuccessStatusCode)
                {
                    return await response.Content.ReadAsStringAsync();
                }
                else
                {
                    throw new HttpRequestException(await ExceptionHandler.CreateHttpRequestErrorMessage(response));
                }
            }
        }

        /// <summary>
        /// Get access to a source for PT project repositories, based on user secret.
        ///</summary>
        private async Task<IInternetSharedRepositorySource> GetInternetSharedRepositorySource(string userId,
            CancellationToken token)
        {
            using (ParatextAccessLock accessLock = await GetParatextAccessLock(userId, token))
            {
                return _internetSharedRepositorySourceProvider.GetSource(accessLock.UserSecret,
                        _sendReceiveServerUri, _registryServerUri);
            }
        }

        /// <summary>
        /// Get Paratext resources that a user has access to.
        /// </summary>
        /// <param name="userSecret">The user secret.</param>
        /// <param name="includeInstallableResource">If set to <c>true</c> include the installable resource.</param>
        /// <returns>
        /// The available resources.
        /// </returns>
        private async Task<IReadOnlyList<ParatextResource>> GetResourcesInternalAsync(string userId,
            bool includeInstallableResource, CancellationToken token)
        {
            IEnumerable<SFInstallableDblResource> resources;
            using (ParatextAccessLock accessLock = await GetParatextAccessLock(userId, token))
            {
                resources = SFInstallableDblResource.GetInstallableDblResources(
                    accessLock.UserSecret,
                    this._paratextOptions.Value,
                    this._restClientFactory,
                    this._fileSystemService,
                    this._jwtTokenHelper,
                    _exceptionHandler,
                    this._dblServerUri);
            }
            IReadOnlyDictionary<string, int> resourceRevisions =
                SFInstallableDblResource.GetInstalledResourceRevisions();
            return resources.OrderBy(r => r.FullName).Select(r => new ParatextResource
            {
                AvailableRevision = r.DBLRevision,
                InstallableResource = includeInstallableResource ? r : null,
                InstalledRevision = resourceRevisions
                    .ContainsKey(r.DBLEntryUid.Id) ? resourceRevisions[r.DBLEntryUid.Id] : 0,
                IsConnectable = false,
                IsConnected = false,
                IsInstalled = resourceRevisions.ContainsKey(r.DBLEntryUid.Id),
                LanguageTag = r.LanguageID.Code,
                Name = r.FullName,
                ParatextId = r.DBLEntryUid.Id,
                ProjectId = null,
                ShortName = r.Name,
            }).ToArray();
        }

        /// <summary> Get the corresponding Comment from a note. </summary>
        private Paratext.Data.ProjectComments.Comment GetMatchingCommentFromNote(Note note, CommentThread thread,
            Dictionary<string, SyncUser> syncUsers)
        {
            SyncUser syncUser = note.SyncUserRef == null
                ? null
                : syncUsers.Values.SingleOrDefault(u => u.Id == note.SyncUserRef);
            if (syncUser == null)
                return null;
            string date = new DateTimeOffset(note.DateCreated).ToString("o");
            // Comment ids are generated using the Paratext username. Since we do not want to transparently
            // store a username to a note in SF we construct the intended Comment id at runtime.
            string commentId = string.Format("{0}/{1}/{2}", note.ThreadId, syncUser.ParatextUsername, date);
            Paratext.Data.ProjectComments.Comment matchingComment =
                thread.Comments.SingleOrDefault(c => c.Id == commentId);
            if (matchingComment != null)
                return matchingComment;

            // Try another method to find the comment
            DateTime noteTime = note.DateCreated.ToUniversalTime();
            return thread.Comments
                .Where(c => DateTime.Equals(noteTime, DateTime.Parse(c.Date, null, DateTimeStyles.AdjustToUniversal)))
                .SingleOrDefault(c => c.User == syncUser.ParatextUsername);
        }

        /// <summary>
        /// Get the comment change lists from the up-to-date note thread docs in the Scripture Forge mongo database.
        /// </summary>
        private List<List<Paratext.Data.ProjectComments.Comment>> SFNotesToCommentChangeList(
            IEnumerable<IDocument<ParatextNoteThread>> noteThreadDocs, IEnumerable<CommentThread> commentThreads,
            string defaultUsername, CommentTags commentTags, Dictionary<string, SyncUser> syncUsers)
        {
            List<List<Paratext.Data.ProjectComments.Comment>> changes =
                new List<List<Paratext.Data.ProjectComments.Comment>>();
            IEnumerable<IDocument<ParatextNoteThread>> activeThreadDocs = noteThreadDocs.Where(t => t.Data != null);
            foreach (IDocument<ParatextNoteThread> threadDoc in activeThreadDocs)
            {
                List<Paratext.Data.ProjectComments.Comment> thread = new List<Paratext.Data.ProjectComments.Comment>();
                CommentThread existingThread = commentThreads.SingleOrDefault(ct => ct.Id == threadDoc.Data.DataId);
                List<(int, string)> threadNoteSyncUserIds = new List<(int, string)>();
                for (int i = 0; i < threadDoc.Data.Notes.Count; i++)
                {
                    Note note = threadDoc.Data.Notes[i];
                    Paratext.Data.ProjectComments.Comment matchedComment = existingThread == null
                        ? null
                        : GetMatchingCommentFromNote(note, existingThread, syncUsers);
                    if (matchedComment != null)
                    {
                        var comment = (Paratext.Data.ProjectComments.Comment)matchedComment.Clone();
                        bool commentUpdated = false;
                        if (note.Content != comment.Contents?.InnerXml)
                        {
                            if (comment.Contents == null)
                                comment.AddTextToContent("", false);
                            comment.Contents.InnerXml = note.Content;
                            commentUpdated = true;
                        }
                        if (note.Deleted && !comment.Deleted)
                        {
                            comment.Deleted = true;
                            commentUpdated = true;
                        }
                        if (commentUpdated)
                        {
                            thread.Add(comment);
                        }
                    }
                    else
                    {
                        // new comment added
                        SyncUser syncUser;
                        UserSecret userSecret = _userSecretRepository.Query().FirstOrDefault(s => s.Id == note.OwnerRef);
                        if (userSecret == null)
                            syncUser = FindOrCreateSyncUser(defaultUsername, syncUsers);
                        else
                            syncUser = FindOrCreateSyncUser(GetParatextUsername(userSecret), syncUsers);

                        SFParatextUser ptUser = new SFParatextUser(syncUser.ParatextUsername);
                        var comment = new Paratext.Data.ProjectComments.Comment(ptUser)
                        {
                            VerseRefStr = threadDoc.Data.VerseRef.ToString(),
                            SelectedText = threadDoc.Data.SelectedText,
                            ContextBefore = threadDoc.Data.ContextBefore,
                            ContextAfter = threadDoc.Data.ContextAfter,
                            StartPosition = threadDoc.Data.StartPosition
                        };
                        ExtractCommentFromNote(note, comment, commentTags);
                        thread.Add(comment);
                        if (note.SyncUserRef == null)
                        {
                            threadNoteSyncUserIds.Add((i, syncUser.Id));
                        }
                    }
                }
                if (thread.Count() > 0)
                    changes.Add(thread);
                // Set the sync user ref on the notes in the SF Mongo DB
                threadDoc.SubmitJson0OpAsync(op =>
                {
                    foreach ((int index, string syncUserId) in threadNoteSyncUserIds)
                        op.Set(t => t.Notes[index].SyncUserRef, syncUserId);
                });
            }
            return changes;
        }

        private ChangeType GetCommentChangeType(Paratext.Data.ProjectComments.Comment comment, Note note)
        {
            if (comment.Deleted != note.Deleted)
                return ChangeType.Deleted;
            // If the content does not match it has been updated in Paratext
            if (comment.Contents?.InnerXml != note.Content)
                return ChangeType.Updated;
            return ChangeType.None;
        }

        private void ExtractCommentFromNote(Note note, Paratext.Data.ProjectComments.Comment comment,
            CommentTags commentTags)
        {

            comment.Thread = note.ThreadId;
            comment.Date = new DateTimeOffset(note.DateCreated).ToString("o");
            comment.Deleted = note.Deleted;

            comment.AddTextToContent("", false);
            comment.Contents.InnerXml = note.Content;
            if (_userSecretRepository.Query().Any(u => u.Id == note.OwnerRef))
                comment.ExternalUser = note.OwnerRef;
            if (note.TagIcon != null)
            {
                var commentTag = new CommentTag(null, note.TagIcon);
                comment.TagsAdded = new[] { commentTags.FindMatchingTag(commentTag).ToString() };
            }
        }

        private Note CreateNoteFromComment(string noteId, Paratext.Data.ProjectComments.Comment comment,
            CommentTags commentTags, SyncUser syncUser)
        {
            CommentTag tag = comment.TagsAdded == null || comment.TagsAdded.Length == 0
                ? (comment.Type == NoteType.Conflict ? CommentTag.ConflictTag : null)
                : commentTags.Get(int.Parse(comment.TagsAdded[0]));
            return new Note
            {
                DataId = noteId,
                ThreadId = comment.Thread,
                ExtUserId = comment.ExternalUser,
                // The owner is unknown at this point and is determined when submitting the ops to the note thread docs
                OwnerRef = "",
                SyncUserRef = syncUser.Id,
                Content = comment.Contents?.InnerXml,
                DateCreated = DateTime.Parse(comment.Date),
                DateModified = DateTime.Parse(comment.Date),
                Deleted = comment.Deleted,
                TagIcon = tag?.Icon
            };
        }

        private SyncUser FindOrCreateSyncUser(string paratextUsername, Dictionary<string, SyncUser> syncUsers)
        {
            if (!syncUsers.TryGetValue(paratextUsername, out SyncUser syncUser))
            {
                syncUser = new SyncUser
                {
                    Id = _guidService.NewObjectId(),
                    ParatextUsername = paratextUsername
                };
                syncUsers.Add(paratextUsername, syncUser);
            }
            return syncUser;
        }

        // Make sure there are no asynchronous methods called after this until the progress is completed.
        private void StartProgressReporting(IProgress<ProgressState> progress)
        {
            if (progress == null)
                return;
            var progressDisplay = new SyncProgressDisplay(progress);
            PtxUtils.Progress.Progress.Mgr.SetDisplay(progressDisplay);
        }

        private async Task<ParatextAccessLock> GetParatextAccessLock(string userId, CancellationToken token)
        {
            SemaphoreSlim semaphore = _tokenRefreshSemaphores.GetOrAdd(userId, (string key) => new SemaphoreSlim(1, 1));
            await semaphore.WaitAsync();

            try
            {
                Attempt<UserSecret> attempt = await _userSecretRepository.TryGetAsync(userId);
                if (!attempt.TryResult(out UserSecret userSecret))
                {
                    throw new DataNotFoundException("Could not find user secrets for " + userId);
                }

                if (!userSecret.ParatextTokens.ValidateLifetime())
                {
                    Tokens refreshedUserTokens =
                        await _jwtTokenHelper.RefreshAccessTokenAsync(_paratextOptions.Value, userSecret.ParatextTokens,
                            _registryClient, token);
                    userSecret = await _userSecretRepository.UpdateAsync(userId, b => b.Set(u => u.ParatextTokens, refreshedUserTokens));
                }
                return new ParatextAccessLock(semaphore, userSecret);
            }
            catch
            {
                // If an exception is thrown between awaiting the semaphore and returning the ParatextAccessLock, the
                // caller of the method will not get a reference to a ParatextAccessLock and can't release the semaphore.
                semaphore.Release();
                throw;
            }
        }

        /// <summary>
        /// Writes the chapter to the <see cref="ScrText" />.
        /// </summary>
        /// <param name="scrText">The Scripture Text from Paratext.</param>
        /// <param name="authorId">The user identifier for the author.</param>
        /// <param name="bookNum">The book number.</param>
        /// <param name="chapterNum">The chapter number. Set to 0 to write the entire book.</param>
        /// <param name="usfm">The USFM to write.</param>
        private void WriteChapterToScrText(ScrText scrText, string userId, int bookNum, int chapterNum, string usfm)
        {
            // If we don't have chapter authors, update book as current user
            if (scrText.Permissions.AmAdministrator)
            {
                // if the current user is an administrator, then always allow editing the book text even if the user
                // doesn't have permission. This will ensure that a sync by an administrator never fails.
                scrText.Permissions.RunWithEditPermision(bookNum,
                    () => scrText.PutText(bookNum, chapterNum, false, usfm, null));
            }
            else
            {
                scrText.PutText(bookNum, chapterNum, false, usfm, null);
            }

            if (chapterNum == 0)
            {
                _logger.LogInformation("{0} updated {1} in {2}.", userId,
                    Canon.BookNumberToEnglishName(bookNum), scrText.Name);
            }
            else
            {
                _logger.LogInformation("{0} updated chapter {1} of {2} in {3}.", userId,
                    chapterNum, Canon.BookNumberToEnglishName(bookNum), scrText.Name);
            }
        }
    }

    class ParatextAccessLock : DisposableBase
    {
        private SemaphoreSlim _userSemaphore;
        public readonly UserSecret UserSecret;

        public ParatextAccessLock(SemaphoreSlim userSemaphore, UserSecret userSecret)
        {
            _userSemaphore = userSemaphore;
            UserSecret = userSecret;
        }

        protected override void DisposeManagedResources()
        {
            _userSemaphore.Release();
        }
    }
}<|MERGE_RESOLUTION|>--- conflicted
+++ resolved
@@ -607,21 +607,9 @@
         public void PutNotes(UserSecret userSecret, string projectId, string notesText)
         {
             // TODO: should accept some data structure instead of XML
-<<<<<<< HEAD
             var changeList = NotesFormatter.ParseNotes(notesText, new SFParatextUser(GetParatextUsername(userSecret)));
             PutCommentThreads(userSecret, projectId, changeList);
         }
-=======
-            string username = GetParatextUsername(userSecret);
-            List<string> users = new List<string>();
-            int nbrAddedComments = 0, nbrDeletedComments = 0, nbrUpdatedComments = 0;
-            using ScrText scrText = ScrTextCollection.FindById(username, projectId);
-            if (scrText == null)
-                throw new DataNotFoundException("Can't get access to cloned project.");
-            CommentManager manager = CommentManager.Get(scrText);
-            var ptUser = new SFParatextUser(username);
-            var notes = NotesFormatter.ParseNotes(notesText, ptUser);
->>>>>>> c8e87e36
 
         public IEnumerable<ParatextNoteThreadChange> GetNoteThreadChanges(UserSecret userSecret, string projectId,
             int bookNum, IEnumerable<IDocument<ParatextNoteThread>> noteThreadDocs,
