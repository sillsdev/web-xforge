--- conflicted
+++ resolved
@@ -74,15 +74,8 @@
       throw new Error(`Text Doc already exists for ${textDocId}`);
     }
 
-<<<<<<< HEAD
-    if (data == null) {
-      data = { ops: [] };
-    }
+    data ??= { ops: [] };
     textDoc = await this.realtimeService.create(TextDoc.COLLECTION, textDocId.toString(), data, subscriber, type.uri);
-=======
-    data ??= { ops: [] };
-    textDoc = await this.realtimeService.create(TextDoc.COLLECTION, textDocId.toString(), data, type.uri);
->>>>>>> e3112e77
     return textDoc;
   }
 
