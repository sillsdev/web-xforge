--- conflicted
+++ resolved
@@ -23,11 +23,7 @@
 import { NoticeService } from 'xforge-common/notice.service';
 import { OnlineStatusService } from 'xforge-common/online-status.service';
 import { UserService } from 'xforge-common/user.service';
-<<<<<<< HEAD
-import { getQuietDestroyRef } from 'xforge-common/utils';
-=======
 import { quietTakeUntilDestroyed } from 'xforge-common/util/rxjs-util';
->>>>>>> e3112e77
 import { ParatextProject } from '../core/models/paratext-project';
 import { SFProjectDoc } from '../core/models/sf-project-doc';
 import { SFProjectSettings } from '../core/models/sf-project-settings';
@@ -97,7 +93,6 @@
   private controlStates = new Map<keyof SFProjectSettings, ElementState>();
   private previousFormValues: SFProjectSettings = {};
   private _isAppOnline: boolean = false;
-  private destroyRef = getQuietDestroyRef();
 
   constructor(
     private readonly route: ActivatedRoute,
@@ -111,12 +106,8 @@
     readonly i18n: I18nService,
     readonly authService: AuthService,
     readonly externalUrls: ExternalUrlService,
-<<<<<<< HEAD
-    private readonly activatedProjectService: ActivatedProjectService
-=======
     private readonly activatedProjectService: ActivatedProjectService,
     private destroyRef: DestroyRef
->>>>>>> e3112e77
   ) {
     super(noticeService);
     this.loading = true;
