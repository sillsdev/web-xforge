--- conflicted
+++ resolved
@@ -682,7 +682,7 @@
         {
             // Set up the environment
             var env = new TestEnvironment();
-            env.SetupSFData(true, true, false);
+            env.SetupSFData(true, true, false, false);
             env.SetupPTData(new Book("MAT", 2), new Book("MRK", 2));
             var cancellationTokenSource = new CancellationTokenSource();
 
@@ -774,7 +774,7 @@
         {
             // Set up the environment
             var env = new TestEnvironment(substituteRealtimeService: true);
-            env.SetupSFData(true, true, false);
+            env.SetupSFData(true, true, false, false);
             env.SetupPTData(new Book("MAT", 2), new Book("MRK", 2));
             var cancellationTokenSource = new CancellationTokenSource();
 
@@ -879,7 +879,118 @@
         }
 
         [Test]
-<<<<<<< HEAD
+        public async Task GetChapterAuthors_FromMongoDB()
+        {
+            // Setup
+            // Note that the last modified userId is set to user05
+            // So the user id will be retrieved from GetLastModifiedUserIdAsync()
+            // But note that user05 must also be in the chapter permissions to be used
+            var env = new TestEnvironment();
+            TextInfo textInfo = env.SetupChapterAuthorsAndGetTextInfo(setChapterPermissions: false);
+            await env.Runner.InitAsync("project01", "user01", CancellationToken.None);
+            var textDocs = await env.Runner.FetchTextDocsAsync(textInfo);
+            textInfo.Chapters.First().Permissions.Add("user05", TextInfoPermission.Write);
+            env.RealtimeService.LastModifiedUserId = "user05";
+
+            // SUT
+            Dictionary<int, string> chapterAuthors = await env.Runner.GetChapterAuthorsAsync(textInfo, textDocs);
+            Assert.AreEqual(1, chapterAuthors.Count);
+            Assert.AreEqual(new KeyValuePair<int, string>(1, "user05"), chapterAuthors.First());
+        }
+
+        [Test]
+        public async Task GetChapterAuthors_FromUserSecret()
+        {
+            // Setup
+            // Note that the InitAsync() userId is user01, and setChapterPermissions is true,
+            // So the user id will be retrieved from the user secret
+            var env = new TestEnvironment();
+            TextInfo textInfo = env.SetupChapterAuthorsAndGetTextInfo(setChapterPermissions: true);
+            await env.Runner.InitAsync("project01", "user01", CancellationToken.None);
+            var textDocs = await env.Runner.FetchTextDocsAsync(textInfo);
+
+            // SUT
+            Dictionary<int, string> chapterAuthors = await env.Runner.GetChapterAuthorsAsync(textInfo, textDocs);
+            Assert.AreEqual(1, chapterAuthors.Count);
+            Assert.AreEqual(new KeyValuePair<int, string>(1, "user01"), chapterAuthors.First());
+        }
+
+        [Test]
+        public async Task GetChapterAuthors_FromChapterPermissions()
+        {
+            // Setup
+            // Note that the InitAsync() userId is user02, and setChapterPermissions is true,
+            // So the user id will be retrieved from the chapter permissions
+            var env = new TestEnvironment();
+            TextInfo textInfo = env.SetupChapterAuthorsAndGetTextInfo(setChapterPermissions: true);
+            await env.Runner.InitAsync("project01", "user02", CancellationToken.None);
+            var textDocs = await env.Runner.FetchTextDocsAsync(textInfo);
+
+            // SUT
+            Dictionary<int, string> chapterAuthors = await env.Runner.GetChapterAuthorsAsync(textInfo, textDocs);
+            Assert.AreEqual(1, chapterAuthors.Count);
+            Assert.AreEqual(new KeyValuePair<int, string>(1, "user01"), chapterAuthors.First());
+        }
+
+        [Test]
+        public async Task GetChapterAuthors_FromProjectDoc()
+        {
+            // Setup
+            // Note that the InitAsync() userId is user02, and setChapterPermissions is false,
+            // So the user id will be retrieved from the project doc
+            var env = new TestEnvironment();
+            TextInfo textInfo = env.SetupChapterAuthorsAndGetTextInfo(setChapterPermissions: false);
+            await env.Runner.InitAsync("project01", "user02", CancellationToken.None);
+            var textDocs = await env.Runner.FetchTextDocsAsync(textInfo);
+
+            // SUT
+            Dictionary<int, string> chapterAuthors = await env.Runner.GetChapterAuthorsAsync(textInfo, textDocs);
+            Assert.AreEqual(1, chapterAuthors.Count);
+            Assert.AreEqual(new KeyValuePair<int, string>(1, "user03"), chapterAuthors.First());
+        }
+
+        [Test]
+        public async Task GetChapterAuthors_ChecksLastModifiedUserPermission()
+        {
+            // Setup
+            // Note that the last modified userId is set to user06
+            // So the user id will be retrieved from GetLastModifiedUserIdAsync()
+            // But will not pass the chapter permissions test (only user05 has permission)
+            var env = new TestEnvironment();
+            TextInfo textInfo = env.SetupChapterAuthorsAndGetTextInfo(setChapterPermissions: false);
+            await env.Runner.InitAsync("project01", "user01", CancellationToken.None);
+            var textDocs = await env.Runner.FetchTextDocsAsync(textInfo);
+            textInfo.Chapters.First().Permissions.Add("user05", TextInfoPermission.Write);
+            env.RealtimeService.LastModifiedUserId = "user06";
+
+            // SUT
+            Dictionary<int, string> chapterAuthors = await env.Runner.GetChapterAuthorsAsync(textInfo, textDocs);
+            Assert.AreEqual(1, chapterAuthors.Count);
+            Assert.AreEqual(new KeyValuePair<int, string>(1, "user05"), chapterAuthors.First());
+        }
+
+        [Test]
+        public async Task GetChapterAuthors_ChecksLastModifiedUserWritePermission()
+        {
+            // Setup
+            // Note that the last modified userId is set to user05
+            // So the user id will be retrieved from GetLastModifiedUserIdAsync()
+            // But will not pass the chapter permissions test (user05 can only read)
+            // However, user03 will be used because they are the project administrator
+            var env = new TestEnvironment();
+            TextInfo textInfo = env.SetupChapterAuthorsAndGetTextInfo(setChapterPermissions: false);
+            await env.Runner.InitAsync("project01", "user01", CancellationToken.None);
+            var textDocs = await env.Runner.FetchTextDocsAsync(textInfo);
+            textInfo.Chapters.First().Permissions.Add("user05", TextInfoPermission.Read);
+            env.RealtimeService.LastModifiedUserId = "user05";
+
+            // SUT
+            Dictionary<int, string> chapterAuthors = await env.Runner.GetChapterAuthorsAsync(textInfo, textDocs);
+            Assert.AreEqual(1, chapterAuthors.Count);
+            Assert.AreEqual(new KeyValuePair<int, string>(1, "user03"), chapterAuthors.First());
+        }
+
+        [Test]
         public async Task SyncAsync_UpdatesParatextComments()
         {
             var env = new TestEnvironment();
@@ -982,117 +1093,6 @@
             Assert.That(env.ContainsNoteThread("project01", "thread01"), Is.False);
             project = env.GetProject();
             Assert.That(project.Sync.LastSyncSuccessful, Is.True);
-=======
-        public async Task GetChapterAuthors_FromMongoDB()
-        {
-            // Setup
-            // Note that the last modified userId is set to user05
-            // So the user id will be retrieved from GetLastModifiedUserIdAsync()
-            // But note that user05 must also be in the chapter permissions to be used
-            var env = new TestEnvironment();
-            TextInfo textInfo = env.SetupChapterAuthorsAndGetTextInfo(setChapterPermissions: false);
-            await env.Runner.InitAsync("project01", "user01", CancellationToken.None);
-            var textDocs = await env.Runner.FetchTextDocsAsync(textInfo);
-            textInfo.Chapters.First().Permissions.Add("user05", TextInfoPermission.Write);
-            env.RealtimeService.LastModifiedUserId = "user05";
-
-            // SUT
-            Dictionary<int, string> chapterAuthors = await env.Runner.GetChapterAuthorsAsync(textInfo, textDocs);
-            Assert.AreEqual(1, chapterAuthors.Count);
-            Assert.AreEqual(new KeyValuePair<int, string>(1, "user05"), chapterAuthors.First());
-        }
-
-        [Test]
-        public async Task GetChapterAuthors_FromUserSecret()
-        {
-            // Setup
-            // Note that the InitAsync() userId is user01, and setChapterPermissions is true,
-            // So the user id will be retrieved from the user secret
-            var env = new TestEnvironment();
-            TextInfo textInfo = env.SetupChapterAuthorsAndGetTextInfo(setChapterPermissions: true);
-            await env.Runner.InitAsync("project01", "user01", CancellationToken.None);
-            var textDocs = await env.Runner.FetchTextDocsAsync(textInfo);
-
-            // SUT
-            Dictionary<int, string> chapterAuthors = await env.Runner.GetChapterAuthorsAsync(textInfo, textDocs);
-            Assert.AreEqual(1, chapterAuthors.Count);
-            Assert.AreEqual(new KeyValuePair<int, string>(1, "user01"), chapterAuthors.First());
-        }
-
-        [Test]
-        public async Task GetChapterAuthors_FromChapterPermissions()
-        {
-            // Setup
-            // Note that the InitAsync() userId is user02, and setChapterPermissions is true,
-            // So the user id will be retrieved from the chapter permissions
-            var env = new TestEnvironment();
-            TextInfo textInfo = env.SetupChapterAuthorsAndGetTextInfo(setChapterPermissions: true);
-            await env.Runner.InitAsync("project01", "user02", CancellationToken.None);
-            var textDocs = await env.Runner.FetchTextDocsAsync(textInfo);
-
-            // SUT
-            Dictionary<int, string> chapterAuthors = await env.Runner.GetChapterAuthorsAsync(textInfo, textDocs);
-            Assert.AreEqual(1, chapterAuthors.Count);
-            Assert.AreEqual(new KeyValuePair<int, string>(1, "user01"), chapterAuthors.First());
-        }
-
-        [Test]
-        public async Task GetChapterAuthors_FromProjectDoc()
-        {
-            // Setup
-            // Note that the InitAsync() userId is user02, and setChapterPermissions is false,
-            // So the user id will be retrieved from the project doc
-            var env = new TestEnvironment();
-            TextInfo textInfo = env.SetupChapterAuthorsAndGetTextInfo(setChapterPermissions: false);
-            await env.Runner.InitAsync("project01", "user02", CancellationToken.None);
-            var textDocs = await env.Runner.FetchTextDocsAsync(textInfo);
-
-            // SUT
-            Dictionary<int, string> chapterAuthors = await env.Runner.GetChapterAuthorsAsync(textInfo, textDocs);
-            Assert.AreEqual(1, chapterAuthors.Count);
-            Assert.AreEqual(new KeyValuePair<int, string>(1, "user03"), chapterAuthors.First());
-        }
-
-        [Test]
-        public async Task GetChapterAuthors_ChecksLastModifiedUserPermission()
-        {
-            // Setup
-            // Note that the last modified userId is set to user06
-            // So the user id will be retrieved from GetLastModifiedUserIdAsync()
-            // But will not pass the chapter permissions test (only user05 has permission)
-            var env = new TestEnvironment();
-            TextInfo textInfo = env.SetupChapterAuthorsAndGetTextInfo(setChapterPermissions: false);
-            await env.Runner.InitAsync("project01", "user01", CancellationToken.None);
-            var textDocs = await env.Runner.FetchTextDocsAsync(textInfo);
-            textInfo.Chapters.First().Permissions.Add("user05", TextInfoPermission.Write);
-            env.RealtimeService.LastModifiedUserId = "user06";
-
-            // SUT
-            Dictionary<int, string> chapterAuthors = await env.Runner.GetChapterAuthorsAsync(textInfo, textDocs);
-            Assert.AreEqual(1, chapterAuthors.Count);
-            Assert.AreEqual(new KeyValuePair<int, string>(1, "user05"), chapterAuthors.First());
-        }
-
-        [Test]
-        public async Task GetChapterAuthors_ChecksLastModifiedUserWritePermission()
-        {
-            // Setup
-            // Note that the last modified userId is set to user05
-            // So the user id will be retrieved from GetLastModifiedUserIdAsync()
-            // But will not pass the chapter permissions test (user05 can only read)
-            // However, user03 will be used because they are the project administrator
-            var env = new TestEnvironment();
-            TextInfo textInfo = env.SetupChapterAuthorsAndGetTextInfo(setChapterPermissions: false);
-            await env.Runner.InitAsync("project01", "user01", CancellationToken.None);
-            var textDocs = await env.Runner.FetchTextDocsAsync(textInfo);
-            textInfo.Chapters.First().Permissions.Add("user05", TextInfoPermission.Read);
-            env.RealtimeService.LastModifiedUserId = "user05";
-
-            // SUT
-            Dictionary<int, string> chapterAuthors = await env.Runner.GetChapterAuthorsAsync(textInfo, textDocs);
-            Assert.AreEqual(1, chapterAuthors.Count);
-            Assert.AreEqual(new KeyValuePair<int, string>(1, "user03"), chapterAuthors.First());
->>>>>>> c8e87e36
         }
 
         private class Book
