--- conflicted
+++ resolved
@@ -2,23 +2,14 @@
 import { SFProjectRole } from './sf-project-role';
 
 export enum SFProjectDomain {
-<<<<<<< HEAD
-  Texts = 1000,
-  ProjectUserConfigs = 1100,
-  Questions = 1200,
-  Answers = 1300,
-  AnswerComments = 1400,
-  Likes = 1500,
-  ParatextNoteThreads = 1600,
-  Notes = 1700
-=======
   Texts = 'texts',
   ProjectUserConfigs = 'project_user_configs',
   Questions = 'questions',
   Answers = 'answers',
   AnswerComments = 'answer_comments',
-  Likes = 'likes'
->>>>>>> 54119741
+  Likes = 'likes',
+  ParatextNoteThreads = 'note_threads',
+  Notes = 'notes'
 }
 
 export class SFProjectRights extends ProjectRights {
