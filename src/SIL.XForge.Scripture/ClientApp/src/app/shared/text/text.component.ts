import {
  AfterViewInit,
  ChangeDetectorRef,
  Component,
  ElementRef,
  EventEmitter,
  Input,
  OnDestroy,
  Output,
  ViewChild
} from '@angular/core';
import { TranslocoService } from '@ngneat/transloco';
import { clone } from 'lodash-es';
import isEqual from 'lodash-es/isEqual';
import merge from 'lodash-es/merge';
import Quill, { DeltaStatic, RangeStatic, Sources } from 'quill';
<<<<<<< HEAD
import { TextAnchor } from 'realtime-server/lib/esm/scriptureforge/models/text-anchor';
=======
>>>>>>> 2c86ad59
import { VerseRef } from 'realtime-server/lib/esm/scriptureforge/scripture-utils/verse-ref';
import { fromEvent } from 'rxjs';
import { PwaService } from 'xforge-common/pwa.service';
import { SubscriptionDisposable } from 'xforge-common/subscription-disposable';
import { getBrowserEngine } from 'xforge-common/utils';
import { Delta, TextDocId } from '../../core/models/text-doc';
import { SFProjectService } from '../../core/sf-project.service';
import { NoteThreadIcon } from '../../core/models/note-thread-doc';
import { VERSE_REGEX } from '../utils';
import { registerScripture } from './quill-scripture';
import { Segment } from './segment';
import { TextViewModel } from './text-view-model';

const EDITORS = new Set<Quill>();

function onNativeSelectionChanged(): void {
  // workaround for bug where Quill allows a selection inside of an embed
  const sel = window.document.getSelection();
  if (sel == null || sel.rangeCount === 0 || !sel.isCollapsed) {
    return;
  }
  const text = sel.getRangeAt(0).commonAncestorContainer.textContent;
  if (text === '\ufeff') {
    for (const editor of EDITORS) {
      if (editor.hasFocus()) {
        const editorSel = editor.getSelection();
        if (editorSel != null) {
          editor.setSelection(editorSel, 'silent');
        }
        break;
      }
    }
  }
}

const USX_FORMATS = registerScripture();
window.document.addEventListener('selectionchange', onNativeSelectionChanged);

export interface TextUpdatedEvent {
  delta?: DeltaStatic;
  prevSegment?: Segment;
  segment?: Segment;
  oldVerseEmbeds?: Map<string, number>;
  isLocalUpdate?: boolean;
}

/**
 * Info to annotate and draw attention to a verse using a distinguishing mark, such as a community checking question or
 * a note.
 */
export interface FeaturedVerseRefInfo {
  verseRef: VerseRef;
  id: string;
  textAnchor?: TextAnchor;
  icon: NoteThreadIcon;
  preview?: string;
}

/** View of an editable text document. Used for displaying Scripture. */
@Component({
  selector: 'app-text',
  templateUrl: './text.component.html'
})
export class TextComponent extends SubscriptionDisposable implements AfterViewInit, OnDestroy {
  @ViewChild('quillEditor', { static: true, read: ElementRef }) quill!: ElementRef;
  @Input() isReadOnly: boolean = true;
  @Input() markInvalid: boolean = false;
  @Input() multiSegmentSelection = false;
  @Input() subscribeToUpdates = true;
  @Output() updated = new EventEmitter<TextUpdatedEvent>(true);
  @Output() segmentRefChange = new EventEmitter<string>();
  @Output() loaded = new EventEmitter(true);
  lang: string = '';
  // only use USX formats and not default Quill formats
  readonly allowedFormats: string[] = USX_FORMATS;
  // allow for different CSS based on the browser engine
  readonly browserEngine: string = getBrowserEngine();

  private _editorStyles: any = { fontSize: '1rem' };
  private readonly DEFAULT_MODULES: any = {
    toolbar: false,
    keyboard: {
      bindings: {
        // disable default tab keyboard shortcuts in Quill
        tab: null,
        'remove tab': null,
        'embed left': null,
        'embed left shift': null,
        'embed right': null,
        'embed right shift': null,

        'disable backspace': {
          key: 'backspace',
          altKey: null,
          ctrlKey: null,
          metaKey: null,
          shiftKey: null,
          handler: (range: RangeStatic) => this.isBackspaceAllowed(range)
        },
        'disable delete': {
          key: 'delete',
          handler: (range: RangeStatic) => this.isDeleteAllowed(range)
        },
        'disable enter': {
          key: 'enter',
          shiftKey: null,
          handler: () => false
        },
        'move next, tab': {
          key: 'tab',
          shiftKey: false,
          handler: () => {
            if (this.isRtl && this.isSelectionAtSegmentEnd) {
              this.moveNextSegment(false);
              return false;
            }
            this.moveNextSegment();
            return false;
          }
        },
        'move prev, tab': {
          key: 'tab',
          shiftKey: true,
          handler: () => this.movePrevSegment()
        },
        'move next, segment end, right arrow': {
          key: 'right',
          handler: () => {
            if (this.isLtr && this.isSelectionAtSegmentEnd) {
              this.moveNextSegment(false);
              return false;
            } else if (this.isRtl && this.isSelectionAtSegmentStart) {
              this.movePrevSegment(true);
              return false;
            }
            return true;
          }
        },
        'move next, segment end, left arrow': {
          key: 'left',
          handler: () => {
            if (this.isRtl && this.isSelectionAtSegmentEnd) {
              this.moveNextSegment(false);
              return false;
            } else if (this.isLtr && this.isSelectionAtSegmentStart) {
              this.movePrevSegment(true);
            }
            return true;
          }
        },
        redo: {
          key: 'Y',
          shortKey: true,
          handler: () => {
            if (this.editor != null) {
              this.editor.history.redo();
            }
          }
        }
      }
    },
    history: {
      userOnly: true
    },
    dragAndDrop: { textComponent: this }
  };
  private _id?: TextDocId;
  private _isRightToLeft: boolean = false;
  private _modules: any = this.DEFAULT_MODULES;
  private _editor?: Quill;
  private viewModel = new TextViewModel();
  private _segment?: Segment;
  private initialTextFetched: boolean = false;
  private initialSegmentRef?: string;
  private initialSegmentChecksum?: number;
  private initialSegmentFocus?: boolean;
  private _highlightSegment: boolean = false;
  private highlightMarker?: HTMLElement;
  private highlightMarkerTop: number = 0;
  private highlightMarkerHeight: number = 0;
  private _placeholder?: string;
  private displayMessage: string = '';

  constructor(
    private readonly projectService: SFProjectService,
    private readonly transloco: TranslocoService,
    private readonly pwaService: PwaService,
    private readonly changeDetector: ChangeDetectorRef
  ) {
    super();
  }

  get placeholder() {
    if (this._id == null && this._placeholder != null) {
      return this._placeholder;
    }
    return this.displayMessage;
  }

  @Input() set placeholder(value: string) {
    this._placeholder = value;
  }

  get id(): TextDocId | undefined {
    return this._id;
  }

  @Input()
  set id(value: TextDocId | undefined) {
    if (!isEqual(this._id, value)) {
      this._id = value;
      this.initialSegmentRef = undefined;
      this.initialSegmentChecksum = undefined;
      this.initialSegmentFocus = undefined;
      this.initialTextFetched = false;
      if (this.editor != null) {
        if (this.highlightMarker != null) {
          this.highlightMarker.style.visibility = 'hidden';
        }
        this.bindQuill();
      }
      this.setLangFromText();
    }
  }

  @Input() set isRightToLeft(value: boolean) {
    this._isRightToLeft = value;
  }

  get modules(): any {
    return this._modules;
  }

  @Input()
  set modules(value: any) {
    this._modules = merge(value, this.DEFAULT_MODULES);
  }

  get highlightSegment(): boolean {
    return this._highlightSegment;
  }

  @Input()
  set highlightSegment(value: boolean) {
    if (this._highlightSegment !== value) {
      this._highlightSegment = value;
      if (value) {
        this.highlight();
      } else {
        this.clearHighlight();
      }
    }
  }

  get segmentRef(): string {
    if (this._segment == null) {
      return this.initialSegmentRef == null ? '' : this.initialSegmentRef;
    }
    return this._segment.ref;
  }

  @Input()
  set segmentRef(value: string) {
    if (value !== this.segmentRef) {
      this.setSegment(value);
    }
  }

  get hasFocus(): boolean {
    return this._editor == null ? false : this._editor.hasFocus();
  }

  get editor(): Quill | undefined {
    return this._editor;
  }

  get segment(): Segment | undefined {
    return this._segment;
  }

  get segmentText(): string {
    return this._segment == null ? '' : this._segment.text;
  }

  get segmentChecksum(): number {
    return this._segment == null ? 0 : this._segment.checksum;
  }

  get editorStyles(): object {
    return this._editorStyles;
  }

  @Input()
  set editorStyles(styles: object) {
    this._editorStyles = styles;
    this.applyEditorStyles();
  }

  get isLtr(): boolean {
    return !this._isRightToLeft && this.contentShowing;
  }

  get isRtl(): boolean {
    return this._isRightToLeft && this.contentShowing;
  }

  get isSelectionAtSegmentEnd(): boolean {
    return this.isSelectionAtSegmentPosition(true);
  }

  get isSelectionAtSegmentStart(): boolean {
    return this.isSelectionAtSegmentPosition(false);
  }

  get readOnlyEnabled(): boolean {
    return this.isReadOnly || this.viewModel.isEmpty;
  }

  get textDirection(): 'ltr' | 'rtl' | 'auto' {
    if (this.contentShowing) {
      return this.isRtl ? 'rtl' : 'ltr';
    }
    return 'auto';
  }

  get embeddedElements(): Readonly<Map<string, number>> {
    return this.viewModel.embeddedElements;
  }

  private get contentShowing(): boolean {
    return this.id != null && this.viewModel.isLoaded && !this.viewModel.isEmpty;
  }

  ngAfterViewInit(): void {
    this.subscribe(this.pwaService.onlineStatus, isOnline => {
      this.updatePlaceholderText(isOnline);
      this.changeDetector.detectChanges();
    });
  }

  ngOnDestroy(): void {
    super.ngOnDestroy();
    if (this.viewModel != null) {
      this.viewModel.unbind();
    }
    if (this._editor != null) {
      EDITORS.delete(this._editor);
    }
  }

  onEditorCreated(editor: Quill): void {
    this._editor = editor;
    this.highlightMarker = this._editor.addContainer('highlight-marker');
    if (this.highlightMarker != null) {
      this.highlightMarker.style.visibility = 'hidden';
    }
    this.subscribe(fromEvent(this._editor.root, 'scroll'), () => this.updateHighlightMarkerVisibility());
    this.subscribe(fromEvent(window, 'resize'), () => this.setHighlightMarkerPosition());
    this.viewModel.editor = editor;
    if (this.id != null) {
      this.bindQuill();
    }
    EDITORS.add(this._editor);
  }

  focus(): void {
    if (this.editor != null) {
      this.editor.focus();
    }
  }

  blur(): void {
    if (this.editor != null) {
      this.editor.blur();
    }
  }

  setSegment(segmentRef: string, checksum?: number, focus: boolean = false, end: boolean = true): boolean {
    if (!this.initialTextFetched) {
      this.initialSegmentRef = segmentRef;
      this.initialSegmentChecksum = checksum;
      this.initialSegmentFocus = focus;
      return true;
    }

    const prevSegment = this.segment;
    if (this.tryChangeSegment(segmentRef, checksum, focus, end)) {
      this.updated.emit({ prevSegment, segment: this._segment });
      return true;
    }
    return false;
  }

  getSegmentRange(ref: string): RangeStatic | undefined {
    return this.viewModel.getSegmentRange(ref);
  }

  getRelatedSegmentRefs(ref: string): string[] {
    return this.viewModel.getRelatedSegmentRefs(ref);
  }

  getSegmentText(ref: string): string {
    return this.viewModel.getSegmentText(ref);
  }

  getSegmentContents(ref: string): DeltaStatic | undefined {
    return this.viewModel.getSegmentContents(ref);
  }

  hasSegmentRange(ref: string): boolean {
    return this.viewModel.hasSegmentRange(ref);
  }

  getVerseSegments(verseRef?: VerseRef): string[] {
    return this.viewModel.getVerseSegments(verseRef);
  }

<<<<<<< HEAD
  getSegmentElement(segment: string): Element | null {
    return this.editor == null ? null : this.editor.container.querySelector(`usx-segment[data-segment="${segment}"]`);
  }

  toggleFeaturedVerseRefs(
    value: boolean,
    featureVerseRefs: VerseRef[],
    featureName: 'question' | 'note-thread'
  ): string[] {
    if (this.editor == null || this.id == null) {
      return [];
    }
    const segments: string[] = [];
    const verseFeatureCount = new Map<string, number>();
    const chapterFeaturedVerseRefs: VerseRef[] = featureVerseRefs.filter(fvr => fvr.chapterNum === this.id!.chapterNum);
    for (const verseRef of chapterFeaturedVerseRefs) {
      const featuredVerseSegments: string[] = this.viewModel.getVerseSegments(verseRef);
      if (featuredVerseSegments.length === 0) {
        continue;
      }
      const featureStartSegmentRef: string = featuredVerseSegments[0];
      const count: number = verseFeatureCount.get(featureStartSegmentRef) ?? 0;
      verseFeatureCount.set(featureStartSegmentRef, count + 1);
      for (const segment of featuredVerseSegments) {
        if (!segments.includes(segment)) {
          segments.push(segment);
        }
      }
    }

    // Format the featured verse refs
    for (const segment of segments) {
      const range = this.getSegmentRange(segment);
      const element = this.getSegmentElement(segment);
      if (range == null || element == null) {
        continue;
      }
      const formatSegment: string = `${featureName}-segment`;
      const formats: any = { [formatSegment]: value };
      const count = verseFeatureCount.get(segment);
      const formatCount: string = `${featureName}-count`;

      if (count != null) {
        formats[formatCount] = value ? count : false;
      }
      this.editor.formatText(range.index, range.length, formats, 'silent');
    }
    return segments;
  }

  /** Embeds an element, with the specified format, into the editor, at the editor position that corresponds to
   * the beginning of textAnchor.
   */
  embedElementInline(
    verseRef: VerseRef,
    id: string,
    textAnchor: TextAnchor,
    formatName: string,
    format: any
  ): string | undefined {
    if (this.editor == null) {
      return;
    }

    // A single verse can be associated with multiple segments (e.g verse_1_1, verse_1_1/p_1)
    const verseSegments: string[] = this.viewModel.getVerseSegments(verseRef);
    if (verseSegments.length === 0) {
      return;
    }
    let editorPosOfSegmentToModify: RangeStatic | undefined = this.getSegmentRange(verseSegments[0]);
    let startTextPosInVerse: number = textAnchor.start;
    if (Array.from(this.viewModel.embeddedElements.keys()).includes(id)) {
      return;
    }

    let embedSegmentRef: string = verseSegments[0];
    for (const vs of verseSegments) {
      const editorPosOfSomeSegment: RangeStatic | undefined = this.getSegmentRange(vs);
      if (editorPosOfSomeSegment == null) {
        break;
      }
      const skipBlankSegment: boolean = this.isSegmentBlank(vs) && textAnchor.length > 0;
      if (skipBlankSegment) {
        continue;
      }

      const segmentTextLength: number =
        editorPosOfSomeSegment.length -
        this.getEmbedCountInRange(editorPosOfSomeSegment.index, editorPosOfSomeSegment.length);
      // Does the textAnchor begin in this segment?
      if (segmentTextLength > startTextPosInVerse) {
        editorPosOfSegmentToModify = editorPosOfSomeSegment;
        embedSegmentRef = vs;
        break;
      } else {
        // The embed starts in a later segment. Subtract the text-only length of this segment from the start index.
        startTextPosInVerse -= segmentTextLength;
        continue;
      }
    }

    if (editorPosOfSegmentToModify == null) {
      return;
    }

    const embedInsertPos: number = this.viewModel.getEditorPositionPlusTextPosition(
      editorPosOfSegmentToModify.index,
      startTextPosInVerse
    );

    this.editor.insertEmbed(embedInsertPos, formatName, format, 'api');
    const anchorEndPosition: number = startTextPosInVerse + textAnchor.length - 1;
    const endPosition: number = this.viewModel.getEditorPositionPlusTextPosition(
      editorPosOfSegmentToModify.index,
      anchorEndPosition
    );
    // add one to include the embed to underline
    const formatLength: number = endPosition - embedInsertPos + 1;
    this.editor.formatText(embedInsertPos, formatLength, 'text-anchor', 'true', 'api');
    this.updateSegment();
    return embedSegmentRef;
  }

=======
>>>>>>> 2c86ad59
  /** Respond to text changes in the quill editor. */
  onContentChanged(delta: DeltaStatic, source: string): void {
    this.viewModel.update(delta, source as Sources);
    this.updatePlaceholderText();
    // skip updating when only formatting changes occurred
    if (delta.ops != null && delta.ops.some(op => op.insert != null || op.delete != null)) {
      const isUserEdit: boolean = source === 'user';
      this.update(delta, isUserEdit);
    }
  }

  onSelectionChanged(): void {
    this.update();
  }

  clearHighlight(): void {
    this.highlight([]);
  }

  highlight(segmentRefs?: string[]): void {
    if (this._id == null) {
      return;
    }
    if (segmentRefs == null && this._segment != null) {
      segmentRefs = [this._segment.ref];
    }
    if (segmentRefs != null) {
      // this changes the underlying HTML, which can mess up some Quill events, so defer this call
      Promise.resolve(segmentRefs).then(refs => {
        this.viewModel.highlight(refs);
        if (!this.readOnlyEnabled) {
          this.viewModel.updateUsfmDescription();
        }
      });
    }

    if (!this.isReadOnly && this._id.textType === 'target' && this.highlightMarker != null) {
      if (segmentRefs != null && segmentRefs.length > 0) {
        this.highlightMarker.style.visibility = '';
      } else {
        this.highlightMarker.style.visibility = 'hidden';
      }
    }
  }

  removeEmbeddedElements(): void {
    if (this.editor == null) {
      return;
    }
    let previousEmbedIndex = -1;
    const deleteDelta = new Delta();
    for (const embedIndex of this.viewModel.embeddedElements.values()) {
      // retain elements other than notes between the previous and current embed
      if (embedIndex > previousEmbedIndex + 1) {
        deleteDelta.retain(embedIndex - (previousEmbedIndex + 1));
      }
      deleteDelta.delete(1);
      previousEmbedIndex = embedIndex;
    }
    deleteDelta.chop();
    if (deleteDelta.ops != null && deleteDelta.ops.length > 0) {
      this.editor.updateContents(deleteDelta, 'api');
    }
  }

  isSegmentBlank(ref: string): boolean {
    const segmentDelta: DeltaStatic | undefined = this.getSegmentContents(ref);
    if (segmentDelta?.ops == null) {
      return false;
    }
    for (const op of segmentDelta.ops) {
      if (op.insert != null && op.insert.blank != null) {
        return true;
      }
    }
    return false;
  }

  private applyEditorStyles() {
    if (this._editor != null) {
      const container = this._editor.container as HTMLElement;
      for (const style in this.editorStyles) {
        if (style in container.style) {
          container.style[style] = this.editorStyles[style];
        }
      }
    }
  }

  private async bindQuill(): Promise<void> {
    this.viewModel.unbind();
    if (this._id == null) {
      return;
    }
    if (this.pwaService.isOnline) {
      this.displayMessage = this.transloco.translate('text.loading');
    } else {
      this.displayMessage = this.transloco.translate('text.not_available_offline');
    }
    const textDoc = await this.projectService.getText(this._id);
    this.viewModel.bind(textDoc, this.subscribeToUpdates);
    this.updatePlaceholderText();

    this.loaded.emit();
    this.applyEditorStyles();
  }

  private isSelectionAtSegmentPosition(end: boolean): boolean {
    if (this.editor == null || this.segment == null) {
      return false;
    }
    const selection = this.editor.getSelection();
    if (selection == null) {
      return false;
    }

    // if the segment is blank, then we are always at the end
    if (this.segment.text === '') {
      return true;
    }

    const selectionEndIndex = selection.index + (end ? selection.length : 0);
    const segmentEndIndex = this.segment.range.index + (end ? this.segment.range.length : 0);
    return selectionEndIndex === segmentEndIndex;
  }

  private isBackspaceAllowed(range: RangeStatic): boolean {
    if (this._editor == null) {
      return false;
    }

    if (range.length > 0) {
      const text = this._editor.getText(range.index, range.length);
      return text !== '';
    }

    return this._segment != null && range.index !== this._segment.range.index;
  }

  private isDeleteAllowed(range: RangeStatic): boolean {
    if (this._editor == null) {
      return false;
    }

    if (range.length > 0) {
      const text = this._editor.getText(range.index, range.length);
      return text !== '';
    }

    return this._segment != null && range.index !== this._segment.range.index + this._segment.range.length;
  }

  private moveNextSegment(end: boolean = true): void {
    if (this._segment == null) {
      return;
    }
    const nextRef = this.viewModel.getNextSegmentRef(this._segment.ref);
    if (nextRef != null) {
      this.setSegment(nextRef, undefined, true, end);
    }
  }

  private movePrevSegment(end: boolean = true): void {
    if (this._segment == null) {
      return;
    }
    const prevRef = this.viewModel.getPrevSegmentRef(this._segment.ref);
    if (prevRef != null) {
      this.setSegment(prevRef, undefined, true, end);
    }
  }

  private update(delta?: DeltaStatic, isUserEdit?: boolean): void {
    let segmentRef: string | undefined;
    let checksum: number | undefined;
    let focus: boolean | undefined;
    if (delta != null && !this.initialTextFetched) {
      segmentRef = this.initialSegmentRef;
      checksum = this.initialSegmentChecksum;
      focus = this.initialSegmentFocus;
      this.initialSegmentRef = undefined;
      this.initialSegmentChecksum = undefined;
      this.initialSegmentFocus = undefined;

      this.initialTextFetched = true;
    }

    if (this._editor != null && segmentRef == null) {
      if (
        this.segment != null &&
        this.segment.text === '' &&
        delta?.ops != null &&
        delta.ops.length > 2 &&
        delta.ops[0].retain != null &&
        delta.ops[1].insert != null &&
        delta.ops[1].insert['note-thread-embed'] != null
      ) {
        // Embedding notes into quill makes quill emit deltas when it registers that content has changed
        // but quill incorrectly interprets the change when the selection is within the updated segment.
        // Content coming after the selection gets moved before the selection. This moves the selection back.
        const curSegmentRange: RangeStatic = this.segment.range;
        const insertionPoint: number = delta.ops[0].retain;
        const segmentEndPoint: number = curSegmentRange.index + curSegmentRange.length - 1;
        if (insertionPoint >= curSegmentRange.index && insertionPoint <= segmentEndPoint) {
          this._editor.setSelection(segmentEndPoint);
        }
      }
      // get currently selected segment ref
      const selection = this._editor.getSelection();
      if (selection != null) {
        segmentRef = this.viewModel.getSegmentRef(selection);
      }
    }

    const prevSegment = this._segment;
    let oldVerseEmbedsToUpdate: Map<string, number> | undefined;
    if (segmentRef != null) {
      // update/switch current segment
      if (!this.tryChangeSegment(segmentRef, checksum, focus) && this._segment != null) {
        // the selection has not changed to a different segment, so update existing segment
        const oldVerseEmbeds: Map<string, number> = clone(this._segment.embeddedElements);
        this.updateSegment();
        oldVerseEmbedsToUpdate = oldVerseEmbeds;
        if (this._highlightSegment) {
          // ensure that the currently selected segment is highlighted
          this.highlight();
        }
      }
      this.setHighlightMarkerPosition();
    }

    Promise.resolve().then(() => this.adjustSelection());
    this.updated.emit({
      delta,
      prevSegment,
      segment: this._segment,
      oldVerseEmbeds: oldVerseEmbedsToUpdate,
      isLocalUpdate: isUserEdit
    });
  }

  private tryChangeSegment(
    segmentRef: string,
    checksum?: number,
    focus: boolean = false,
    end: boolean = true
  ): boolean {
    if (this._id == null || this._editor == null) {
      return false;
    }

    if (this._segment != null && this._id.bookNum === this._segment.bookNum && segmentRef === this._segment.ref) {
      if (focus) {
        this._editor.focus();
      }
      // the selection has not changed to a different segment
      return false;
    }

    if (!this.viewModel.hasSegmentRange(segmentRef)) {
      const verseParts: string[] = segmentRef.split('_');
      const verseRef: VerseRef = new VerseRef(this.id?.bookNum, verseParts[1], verseParts[2]);
      const correspondingSegments: string[] = this.getVerseSegments(verseRef);
      if (correspondingSegments.length === 0) {
        if (this._segment != null && this.highlightSegment) {
          this.clearHighlight();
        }
        this._segment = undefined;
        this.segmentRefChange.emit();
        return true;
      }
      segmentRef = correspondingSegments[0];
    }

    if (focus) {
      const selection = this._editor.getSelection();
      const selectedSegmentRef = selection == null ? null : this.viewModel.getSegmentRef(selection);
      if (selectedSegmentRef !== segmentRef) {
        const range = this.viewModel.getSegmentRange(segmentRef);
        if (range != null) {
          // setTimeout seems necessary to ensure that the editor is focused
          setTimeout(() => {
            if (this._editor != null) {
              this._editor.setSelection(end ? range.index + range.length : range.index, 0, 'user');
            }
          });
        }
      }
    }

    this._segment = new Segment(this._id.bookNum, this._id.chapterNum, segmentRef);
    if (checksum != null) {
      this._segment.initialChecksum = checksum;
    }
    this.updateSegment();
    this.segmentRefChange.emit(this.segmentRef);
    if (this.highlightSegment) {
      this.highlight();
    }
    return true;
  }

  private updateSegment(): void {
    if (this._segment == null) {
      return;
    }

    const matchArray: RegExpExecArray | null = VERSE_REGEX.exec(this._segment.ref);
    const baseVerse = matchArray == null ? this._segment.ref : matchArray[0];
    const startSegmentRange: RangeStatic | undefined = this.viewModel.getSegmentRange(baseVerse);
    const segmentRange: RangeStatic | undefined = this.viewModel.getSegmentRange(this._segment.ref);
    if (segmentRange == null) {
      return;
    }

    const endIndex: number = this.getVerseEndIndex(baseVerse) ?? segmentRange.index + segmentRange.length;
    const startIndex: number = startSegmentRange?.index ?? segmentRange.index;
    const text = this.viewModel.getSegmentText(this._segment.ref);
    const verseEmbeddedElements: Map<string, number> = new Map<string, number>();
    for (const [threadId, index] of this.embeddedElements.entries()) {
      if (index >= startIndex && index < endIndex) {
        verseEmbeddedElements.set(threadId, index);
      }
    }
    this._segment.update(text, segmentRange, verseEmbeddedElements);
  }

  private getVerseEndIndex(baseRef: string): number | undefined {
    // Look for the related segments of the base verse, and use the final related verse to determine the end index
    const relatedRefs: string[] = this.viewModel.getRelatedSegmentRefs(baseRef);
    const rangeLast: RangeStatic | undefined = this.viewModel.getSegmentRange(relatedRefs[relatedRefs.length - 1]);
    return rangeLast == null ? undefined : rangeLast.index + rangeLast.length;
  }

  private adjustSelection(): void {
    if (this._editor == null || this._segment == null) {
      return;
    }
    const sel = this._editor.getSelection();
    if (sel == null) {
      return;
    }
    let newSel: RangeStatic | undefined;
    if (this._segment.text === '') {
      // always select at the end of blank so the cursor is inside the segment and not between the segment and verse
      newSel = { index: this._segment.range.index + this._segment.range.length, length: 0 };
    } else if (!this.multiSegmentSelection) {
      // selections outside of the text chooser dialog are not permitted to extend across segments
      let newStart = Math.max(sel.index, this._segment.range.index);
      const oldEnd = sel.index + sel.length;
      const segEnd = this._segment.range.index + this._segment.range.length;
      const newEnd = Math.min(oldEnd, segEnd);

      const embedIndices: number[] = Array.from(this._segment.embeddedElements.values()).sort();
      if (newStart === this._segment.range.index || embedIndices.includes(newStart - 1)) {
        // if the selection is before an embed at the start of the segment or
        // the selection is between embeds, move the selection behind it
        while (embedIndices.includes(newStart)) {
          newStart++;
        }
      }
      newSel = { index: newStart, length: Math.max(0, newEnd - newStart) };
    }
    if (newSel != null && (sel.index !== newSel.index || sel.length !== newSel.length)) {
      this._editor.setSelection(newSel, 'user');
    }
  }

  /** Returns the number of embedded elements that are located at or after editorStartPos, through length of editor
   * positions to check.
   */
  private getEmbedCountInRange(editorStartPos: number, length: number): number {
    const embedPositions: number[] = Array.from(this.embeddedElements.values());
    return embedPositions.filter((pos: number) => pos >= editorStartPos && pos < editorStartPos + length).length;
  }

  private setHighlightMarkerPosition(): void {
    if (this._editor == null || this.highlightMarker == null || this._segment == null) {
      return;
    }
    const range = this._segment.range;
    const bounds = this._editor.getBounds(range.index, range.length);
    this.highlightMarkerTop = bounds.top + this._editor.root.scrollTop;
    this.highlightMarkerHeight = bounds.height;
    this.highlightMarker.style.top = this.highlightMarkerTop + 'px';
    this.updateHighlightMarkerVisibility();
  }

  private updateHighlightMarkerVisibility(): void {
    if (this._editor == null || this.highlightMarker == null) {
      return;
    }

    const marginTop = -this._editor.root.scrollTop;
    const offsetTop = marginTop + this.highlightMarkerTop;
    const offsetBottom = offsetTop + this.highlightMarkerHeight;
    if (offsetTop < 0) {
      this.highlightMarker.style.marginTop = -this.highlightMarkerTop + 'px';
      const height = this.highlightMarkerHeight + offsetTop;
      this.highlightMarker.style.height = Math.max(height, 0) + 'px';
    } else if (offsetBottom > this._editor.scrollingContainer.clientHeight) {
      this.highlightMarker.style.marginTop = marginTop + 'px';
      const height = this._editor.scrollingContainer.clientHeight - offsetTop;
      this.highlightMarker.style.height = Math.max(height, 0) + 'px';
    } else {
      this.highlightMarker.style.marginTop = marginTop + 'px';
      this.highlightMarker.style.height = this.highlightMarkerHeight + 'px';
    }
  }

  private updatePlaceholderText(forceAndConnected?: boolean): void {
    if (!this.viewModel.isLoaded) {
      this.displayMessage = this.pwaService.isOnline
        ? this.transloco.translate('text.book_does_not_exist')
        : this.transloco.translate('text.not_available_offline');
    } else if (this.viewModel.isEmpty) {
      this.displayMessage = this.transloco.translate('text.book_is_empty');
    } else {
      if (forceAndConnected == null) {
        return;
      }
      this.displayMessage = forceAndConnected
        ? this.transloco.translate('text.loading')
        : this.transloco.translate('text.not_available_offline');
    }
  }

  private async setLangFromText() {
    if (this.id == null) {
      return;
    }

    const project = (await this.projectService.get(this.id.projectId)).data;
    if (project == null) {
      return;
    }

    this.lang = project.writingSystem.tag;
  }
}<|MERGE_RESOLUTION|>--- conflicted
+++ resolved
@@ -14,10 +14,7 @@
 import isEqual from 'lodash-es/isEqual';
 import merge from 'lodash-es/merge';
 import Quill, { DeltaStatic, RangeStatic, Sources } from 'quill';
-<<<<<<< HEAD
 import { TextAnchor } from 'realtime-server/lib/esm/scriptureforge/models/text-anchor';
-=======
->>>>>>> 2c86ad59
 import { VerseRef } from 'realtime-server/lib/esm/scriptureforge/scripture-utils/verse-ref';
 import { fromEvent } from 'rxjs';
 import { PwaService } from 'xforge-common/pwa.service';
@@ -435,7 +432,6 @@
     return this.viewModel.getVerseSegments(verseRef);
   }
 
-<<<<<<< HEAD
   getSegmentElement(segment: string): Element | null {
     return this.editor == null ? null : this.editor.container.querySelector(`usx-segment[data-segment="${segment}"]`);
   }
@@ -559,8 +555,6 @@
     return embedSegmentRef;
   }
 
-=======
->>>>>>> 2c86ad59
   /** Respond to text changes in the quill editor. */
   onContentChanged(delta: DeltaStatic, source: string): void {
     this.viewModel.update(delta, source as Sources);
