<ng-container *transloco="let t; read: 'draft_generation'">
<<<<<<< HEAD
  @if (currentPage == "initial") {
    @if (isBackTranslationMode) {
      <h1 class="mat-headline-4">{{ t("generate_back_translation_drafts_header") }}</h1>
    } @else {
      <h1 class="mat-headline-4">
        {{ t("generate_forward_translation_drafts_header") }}
      </h1>
=======
  @if (isBackTranslationMode) {
    <h1 class="mat-headline-4">{{ t("generate_back_translation_drafts_header") }}</h1>
  } @else {
    <h1 class="mat-headline-4">
      {{ t("generate_forward_translation_drafts_header") }}
    </h1>
  }

  <section>
    @if (isDraftJobFetched && !isDraftInProgress(draftJob) && !hasAnyCompletedBuild) {
      <div class="drafting-instructions">
        @if (isBackTranslationMode) {
          <div>
            <p>
              <b>{{ t("instructions_scripture_forge_assist_back_translation") }}</b>
              <br />
              {{ t("instructions_scripture_forge_assist_back_translation_subtext") }}
            </p>
          </div>
        } @else {
          <div>
            <p>
              <b>{{ t("instructions_scripture_forge_assist_forward_translation") }}</b>
              <br />
              {{ t("instructions_scripture_forge_assist_forward_translation_subtext") }}
            </p>
          </div>
        }
        <p>
          <b>{{ t("instructions_keep_in_mind") }}</b>
          <br />
          {{ t("instructions_keep_in_mind_subtext") }}
        </p>
        <p>
          <b>{{ t("instructions_draft_process", { count: draftDurationHours | l10nNumber }) }}</b>
          <br />
          {{ t("instructions_draft_process_subtext") }}
        </p>
        <p>
          @for (i of draftHelp | async; track i) {
            <!-- prettier-ignore -->
            @if (i.id == null) {{{ i.text }}}
            @if (i.id === 1) {
              <a [href]="urlService.autoDrafts" target="_blank">{{ i.text }}</a>
            }
          }
        </p>
      </div>
    }

    @if (isBackTranslationMode && !isTargetLanguageSupported) {
      <app-notice type="warning" class="requirements">
        <p>
          <transloco
            key="draft_generation.back_translation_requirement"
            [params]="{ supportedLanguagesUrl }"
          ></transloco>
        </p>
        <ul>
          <li>
            <mat-icon class="criteria-not-met">clear</mat-icon>
            <p>
              <transloco
                key="draft_generation.criteria_project_language_not_in_nllb_with_language"
                [params]="{ targetLanguageDisplayName }"
              ></transloco>
            </p>
          </li>
        </ul>
      </app-notice>
>>>>>>> 38d4556a
    }

    <section>
      @if (isDraftJobFetched && !isDraftInProgress(draftJob) && !hasAnyCompletedBuild) {
        <div class="drafting-instructions">
          @if (isBackTranslationMode) {
            <div>
              <p>
                <b>{{ t("instructions_scripture_forge_assist_back_translation") }}</b>
                <br />
                {{ t("instructions_scripture_forge_assist_back_translation_subtext") }}
              </p>
            </div>
          } @else {
            <div>
              <p>
                <b>{{ t("instructions_scripture_forge_assist_forward_translation") }}</b>
                <br />
                {{ t("instructions_scripture_forge_assist_forward_translation_subtext") }}
              </p>
            </div>
          }
          <p>
            <b>{{ t("instructions_keep_in_mind") }}</b>
            <br />
            {{ t("instructions_keep_in_mind_subtext") }}
          </p>
          <p>
            <b>{{ t("instructions_draft_process", { count: 8 }) }}</b>
            <br />
            {{ t("instructions_draft_process_subtext") }}
          </p>
          <p>
            @for (i of draftHelp | async; track i) {
              <!-- prettier-ignore -->
              @if (i.id == null) {{{ i.text }}}
              @if (i.id === 1) {
                <a [href]="urlService.autoDrafts" target="_blank">{{ i.text }}</a>
              }
            }
          </p>
        </div>
      }

      @if (isBackTranslationMode && !isTargetLanguageSupported) {
        <app-notice type="warning" class="requirements">
          <p>
            <transloco
              key="draft_generation.back_translation_requirement"
              [params]="{ supportedLanguagesUrl }"
            ></transloco>
          </p>
          <ul>
            <li>
              <mat-icon class="criteria-not-met">clear</mat-icon>
              <p>
                <transloco
                  key="draft_generation.criteria_project_language_not_in_nllb_with_language"
                  [params]="{ targetLanguageDisplayName }"
                ></transloco>
              </p>
            </li>
          </ul>
        </app-notice>
      }

      <!-- Only show warnings if target language is supported -->
      @if (isTargetLanguageSupported) {
        @if (!isSourceProjectSet) {
          <app-notice type="warning" icon="warning" data-test-id="warning-source-text-missing">
            @if (isProjectAdmin) {
              <transloco
                key="draft_generation.info_alert_source_text_not_selected"
                [params]="{ projectSettingsUrl: { route: projectSettingsUrl } }"
              ></transloco>
            } @else {
              <transloco key="draft_generation.non_pa_info_alert_source_text_not_selected"></transloco>
            }
          </app-notice>
        } @else if (!isSourceAndTargetDifferent) {
          <app-notice type="warning" icon="warning" data-test-id="warning-source-target-same">
            @if (isProjectAdmin) {
              <transloco
                key="draft_generation.info_alert_same_source_and_target_language"
                [params]="{ targetLanguageDisplayName, projectSettingsUrl: { route: projectSettingsUrl } }"
              ></transloco>
            } @else {
              <transloco
                key="draft_generation.non_pa_info_alert_same_source_and_target_language"
                [params]="{ targetLanguageDisplayName }"
              ></transloco>
            }
          </app-notice>
        } @else if (!isSourceAndTrainingSourceLanguageIdentical) {
          <app-notice type="warning" icon="warning" data-test-id="warning-source-training-different">
            @if (isProjectAdmin) {
              <transloco
                key="draft_generation.info_alert_different_training_and_source_language"
                [params]="{
                  alternateTrainingSourceLanguageDisplayName,
                  sourceLanguageDisplayName,
                  projectSettingsUrl: { route: projectSettingsUrl }
                }"
              ></transloco>
            } @else {
              <transloco
                key="draft_generation.non_pa_info_alert_different_training_and_source_language"
                [params]="{
                  alternateTrainingSourceLanguageDisplayName,
                  sourceLanguageDisplayName
                }"
              ></transloco>
            }
          </app-notice>
        } @else if (!isSourceAndAdditionalTrainingSourceLanguageIdentical) {
          <app-notice type="warning" icon="warning" data-test-id="warning-mix-source-different">
            @if (isProjectAdmin) {
              <transloco
                key="draft_generation.info_alert_different_additional_training_and_source_language"
                [params]="{
                  additionalTrainingSourceLanguageDisplayName,
                  alternateTrainingSourceLanguageDisplayName,
                  projectSettingsUrl: { route: projectSettingsUrl }
                }"
              ></transloco>
            } @else {
              <transloco
                key="draft_generation.non_pa_info_alert_different_additional_training_and_source_language"
                [params]="{
                  additionalTrainingSourceLanguageDisplayName,
                  alternateTrainingSourceLanguageDisplayName
                }"
              ></transloco>
            }
          </app-notice>
        } @else if (!canAccessDraftSourceIfAvailable(source)) {
          <app-notice type="warning" icon="warning" data-test-id="warning-source-no-access">
            <transloco
              key="draft_generation.info_alert_no_source_access"
              [params]="{
                connectProjectUrl: { route: '/connect-project' },
                name: source?.name
              }"
            ></transloco>
          </app-notice>
        } @else if (!canAccessDraftSourceIfAvailable(alternateSource)) {
          <app-notice type="warning" icon="warning" data-test-id="warning-alternate-source-no-access">
            <transloco
              key="draft_generation.info_alert_no_alternate_source_access"
              [params]="{
                connectProjectUrl: { route: '/connect-project' },
                name: alternateSource?.name
              }"
            ></transloco>
          </app-notice>
        } @else if (!canAccessDraftSourceIfAvailable(alternateTrainingSource)) {
          <app-notice type="warning" icon="warning" data-test-id="warning-alternate-training-source-no-access">
            <transloco
              key="draft_generation.info_alert_no_alternate_training_source_access"
              [params]="{
                connectProjectUrl: { route: '/connect-project' },
                name: alternateTrainingSource?.name
              }"
            ></transloco>
          </app-notice>
        } @else if (!canAccessDraftSourceIfAvailable(additionalTrainingSource)) {
          <app-notice type="warning" icon="warning" data-test-id="warning-mix-source-no-access">
            <transloco
              key="draft_generation.info_alert_no_additional_training_source_access"
              [params]="{
                connectProjectUrl: { route: '/connect-project' },
                name: additionalTrainingSource?.name
              }"
            ></transloco>
          </app-notice>
        }
      }

      <!-- Only show sync related messages if approved or a back translation and a build is not underway -->
      @if ((this.isBackTranslationMode || this.isPreTranslationApproved) && !isDraftInProgress(draftJob)) {
        @if (!lastSyncSuccessful) {
          <app-notice type="warning" icon="warning" data-test-id="warning-last-sync-failed">
            <transloco key="draft_generation.info_alert_last_sync_failed"></transloco>
          </app-notice>
        }
      }
    </section>

    @if (!isOnline) {
      <section>
        <p class="offline-text">{{ t("offline_message") }}</p>
      </section>
    } @else {
      @if (!this.isBackTranslationMode && !this.isPreTranslationApproved) {
        <section data-test-id="approval-needed">
          <a [href]="signupFormUrl" mat-flat-button color="primary" target="_blank" rel="noopener noreferrer">
            {{ t("sign_up_for_drafting") }}
          </a>
        </section>
      }
      @if (isDraftJobFetched) {
        <div>
          @if (isGenerationSupported) {
            @if (isDraftFaulted(draftJob)) {
              <app-notice type="error" icon="error" data-test-id="warning-generation-failed">
                <div class="draft-generation-failed-message">
                  <span
                    ><transloco
                      key="draft_generation.warning_generation_faulted"
                      [params]="{
                        generateButtonText: t('generate_draft_button')
                      }"
                    ></transloco
                  ></span>
                  <a mat-button target="_blank" [href]="issueMailTo">
                    {{ t("report_problem") }}
                  </a>
                </div>
              </app-notice>
              <section data-test-id="technical-details">
                <div>
                  <p class="error-text">Technical details:</p>
                  <div>
                    <div><strong>Message:</strong> {{ draftJob?.message ?? "unknown" }}</div>
                    <div>
                      <strong>Translation Engine Id:</strong>
                      {{ draftJob?.additionalInfo?.translationEngineId ?? "unknown" }}
                    </div>
                    <div><strong>Build Id:</strong> {{ draftJob?.additionalInfo?.buildId ?? "unknown" }}</div>
                    <div>
                      <strong>Corpora Ids:</strong>
                      {{ draftJob?.additionalInfo?.corporaIds?.join(", ") ?? "unknown" }}
                    </div>
                  </div>
                </div>
              </section>
            }
            @if (!isDraftInProgress(draftJob) && !hasAnyCompletedBuild) {
              <section>
                <button mat-flat-button color="primary" (click)="generateDraft()">
                  <mat-icon>auto_awesome</mat-icon>
                  {{ t("generate_draft_button") }}
                </button>
              </section>
            }
          }
          @if (isPreviewSupported) {
            @if (draftJob != null) {
              @if (isDraftQueued(draftJob)) {
                <section>
                  <h3>{{ t("draft_queued_header") }}</h3>
                  @if (!hasDraftQueueDepth(draftJob)) {
                    <p>{{ t("draft_queued_detail") }}</p>
                  } @else {
                    <p>
                      {{ t("draft_queued_detail_multiple", { count: draftJob.queueDepth }) }}
                    </p>
                  }
                  <app-working-animated-indicator></app-working-animated-indicator>
                  <div class="button-strip">
                    @if (canCancel(draftJob)) {
                      <button mat-flat-button color="primary" (click)="cancel()">
                        <mat-icon>highlight_off</mat-icon>
                        {{ t("cancel_generation_button") }}
                      </button>
                    }
                  </div>
                </section>
              } @else if (isDraftActive(draftJob)) {
                <section class="progress-active">
                  <h3>{{ t("draft_active_header") }}</h3>
                  <div class="progress-text">
                    <p>{{ t("draft_active_detail", { count: 8 }) }}</p>
                  </div>
                  <circle-progress [percent]="draftJob.percentCompleted * 100"></circle-progress>
                  <div class="button-strip">
                    @if (canCancel(draftJob)) {
                      <button mat-flat-button color="primary" (click)="cancel()">
                        <mat-icon>highlight_off</mat-icon>
                        {{ t("cancel_generation_button") }}
                      </button>
                    }
                  </div>
                </section>
              }
              @if (isDraftComplete(draftJob) || hasAnyCompletedBuild) {
                <section class="draft-complete">
                  <mat-card>
                    <mat-card-header>
                      <mat-card-title>
                        {{ isDraftComplete(draftJob) ? t("draft_is_ready") : t("preview_last_draft_header") }}
                      </mat-card-title>
                    </mat-card-header>
                    <mat-card-content>
                      @if (isDraftFaulted(draftJob)) {
                        <p>{{ t("preview_last_draft_detail") }}</p>
                      }
                      <p>{{ t("click_book_to_preview") }}</p>
                      <app-draft-preview-books></app-draft-preview-books>
                    </mat-card-content>
                    <mat-card-actions>
                      @if (hasDraftBooksAvailable) {
                        <button
                          mat-button
                          type="button"
                          (click)="downloadDraft()"
                          [disabled]="downloadProgress > 0"
                          data-test-id="download-button"
                        >
                          @if (downloadProgress === 0) {
                            <mat-icon class="material-icons-outlined">cloud_download</mat-icon>
                          } @else if (downloadProgress > 0) {
                            <mat-icon>
                              <mat-spinner
                                diameter="18"
                                [value]="downloadProgress"
                                mode="determinate"
                                color="accent"
                                data-test-id="download-spinner"
                              ></mat-spinner>
                            </mat-icon>
                          }
                          <span>{{ t("download_draft") }}</span>
                        </button>
                      }
<<<<<<< HEAD
                      @if (isGenerationSupported && !isDraftInProgress(draftJob)) {
                        <button mat-button type="button" (click)="generateDraft({ withConfirm: true })">
                          <mat-icon>add</mat-icon>
                          {{ t("generate_new_draft") }}
=======
                    </div>
                  </section>
                } @else if (isDraftActive(draftJob)) {
                  <section class="progress-active">
                    <h3>{{ t("draft_active_header") }}</h3>
                    <div class="progress-text">
                      <p>{{ t("draft_active_detail", { count: (draftDurationHours | l10nNumber) }) }}</p>
                    </div>
                    <circle-progress [percent]="draftJob.percentCompleted * 100"></circle-progress>
                    <div class="button-strip">
                      @if (canCancel(draftJob)) {
                        <button mat-flat-button color="primary" (click)="cancel()">
                          <mat-icon>highlight_off</mat-icon>
                          {{ t("cancel_generation_button") }}
>>>>>>> 38d4556a
                        </button>
                      }
                    </mat-card-actions>
                  </mat-card>
                </section>
              }
            }
          }
        </div>
      }
    }
    @if (canShowAdditionalInfo(draftJob)) {
      <section>
        <mat-expansion-panel class="diagnostics-info">
          <mat-expansion-panel-header><h3>Diagnostic Information</h3></mat-expansion-panel-header>
          <ng-template matExpansionPanelContent>
            <app-draft-information [draftJob]="draftJob"></app-draft-information>
          </ng-template>
        </mat-expansion-panel>
      </section>
    }
    @if (isServalAdmin()) {
      <section>
        <mat-expansion-panel class="serval-administration">
          <mat-expansion-panel-header><h3>Serval Administration</h3></mat-expansion-panel-header>
          <ng-template matExpansionPanelContent>
            <app-serval-project [showProjectTitle]="false"></app-serval-project>
          </ng-template>
        </mat-expansion-panel>
      </section>
    }
  } @else if (currentPage == "steps") {
    <app-draft-generation-steps
      (done)="onPreGenerationStepsComplete($event)"
      (cancel)="currentPage = 'initial'"
    ></app-draft-generation-steps>
  }
</ng-container><|MERGE_RESOLUTION|>--- conflicted
+++ resolved
@@ -1,5 +1,4 @@
 <ng-container *transloco="let t; read: 'draft_generation'">
-<<<<<<< HEAD
   @if (currentPage == "initial") {
     @if (isBackTranslationMode) {
       <h1 class="mat-headline-4">{{ t("generate_back_translation_drafts_header") }}</h1>
@@ -7,78 +6,6 @@
       <h1 class="mat-headline-4">
         {{ t("generate_forward_translation_drafts_header") }}
       </h1>
-=======
-  @if (isBackTranslationMode) {
-    <h1 class="mat-headline-4">{{ t("generate_back_translation_drafts_header") }}</h1>
-  } @else {
-    <h1 class="mat-headline-4">
-      {{ t("generate_forward_translation_drafts_header") }}
-    </h1>
-  }
-
-  <section>
-    @if (isDraftJobFetched && !isDraftInProgress(draftJob) && !hasAnyCompletedBuild) {
-      <div class="drafting-instructions">
-        @if (isBackTranslationMode) {
-          <div>
-            <p>
-              <b>{{ t("instructions_scripture_forge_assist_back_translation") }}</b>
-              <br />
-              {{ t("instructions_scripture_forge_assist_back_translation_subtext") }}
-            </p>
-          </div>
-        } @else {
-          <div>
-            <p>
-              <b>{{ t("instructions_scripture_forge_assist_forward_translation") }}</b>
-              <br />
-              {{ t("instructions_scripture_forge_assist_forward_translation_subtext") }}
-            </p>
-          </div>
-        }
-        <p>
-          <b>{{ t("instructions_keep_in_mind") }}</b>
-          <br />
-          {{ t("instructions_keep_in_mind_subtext") }}
-        </p>
-        <p>
-          <b>{{ t("instructions_draft_process", { count: draftDurationHours | l10nNumber }) }}</b>
-          <br />
-          {{ t("instructions_draft_process_subtext") }}
-        </p>
-        <p>
-          @for (i of draftHelp | async; track i) {
-            <!-- prettier-ignore -->
-            @if (i.id == null) {{{ i.text }}}
-            @if (i.id === 1) {
-              <a [href]="urlService.autoDrafts" target="_blank">{{ i.text }}</a>
-            }
-          }
-        </p>
-      </div>
-    }
-
-    @if (isBackTranslationMode && !isTargetLanguageSupported) {
-      <app-notice type="warning" class="requirements">
-        <p>
-          <transloco
-            key="draft_generation.back_translation_requirement"
-            [params]="{ supportedLanguagesUrl }"
-          ></transloco>
-        </p>
-        <ul>
-          <li>
-            <mat-icon class="criteria-not-met">clear</mat-icon>
-            <p>
-              <transloco
-                key="draft_generation.criteria_project_language_not_in_nllb_with_language"
-                [params]="{ targetLanguageDisplayName }"
-              ></transloco>
-            </p>
-          </li>
-        </ul>
-      </app-notice>
->>>>>>> 38d4556a
     }
 
     <section>
@@ -107,7 +34,7 @@
             {{ t("instructions_keep_in_mind_subtext") }}
           </p>
           <p>
-            <b>{{ t("instructions_draft_process", { count: 8 }) }}</b>
+            <b>{{ t("instructions_draft_process", { count: draftDurationHours | l10nNumber }) }}</b>
             <br />
             {{ t("instructions_draft_process_subtext") }}
           </p>
@@ -351,7 +278,7 @@
                 <section class="progress-active">
                   <h3>{{ t("draft_active_header") }}</h3>
                   <div class="progress-text">
-                    <p>{{ t("draft_active_detail", { count: 8 }) }}</p>
+                    <p>{{ t("draft_active_detail", { count: draftDurationHours | l10nNumber }) }}</p>
                   </div>
                   <circle-progress [percent]="draftJob.percentCompleted * 100"></circle-progress>
                   <div class="button-strip">
@@ -404,27 +331,10 @@
                           <span>{{ t("download_draft") }}</span>
                         </button>
                       }
-<<<<<<< HEAD
                       @if (isGenerationSupported && !isDraftInProgress(draftJob)) {
                         <button mat-button type="button" (click)="generateDraft({ withConfirm: true })">
                           <mat-icon>add</mat-icon>
                           {{ t("generate_new_draft") }}
-=======
-                    </div>
-                  </section>
-                } @else if (isDraftActive(draftJob)) {
-                  <section class="progress-active">
-                    <h3>{{ t("draft_active_header") }}</h3>
-                    <div class="progress-text">
-                      <p>{{ t("draft_active_detail", { count: (draftDurationHours | l10nNumber) }) }}</p>
-                    </div>
-                    <circle-progress [percent]="draftJob.percentCompleted * 100"></circle-progress>
-                    <div class="button-strip">
-                      @if (canCancel(draftJob)) {
-                        <button mat-flat-button color="primary" (click)="cancel()">
-                          <mat-icon>highlight_off</mat-icon>
-                          {{ t("cancel_generation_button") }}
->>>>>>> 38d4556a
                         </button>
                       }
                     </mat-card-actions>
