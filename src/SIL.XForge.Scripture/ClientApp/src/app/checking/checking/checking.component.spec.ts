--- conflicted
+++ resolved
@@ -139,7 +139,7 @@
   { path: 'projects/:projectId', component: MockComponent }
 ];
 
-describe('CheckingComponent', () => {
+fdescribe('CheckingComponent', () => {
   configureTestingModule(() => ({
     declarations: [
       AudioTimePipe,
@@ -282,11 +282,7 @@
       discardPeriodicTasks();
     }));
 
-<<<<<<< HEAD
     it('shows add audio and add question button for paratext administrator', fakeAsync(() => {
-=======
-    it('shows add audio and shows add question button for paratext administrator', fakeAsync(() => {
->>>>>>> 65090a34
       const env = new TestEnvironment({ user: ADMIN_USER, scriptureAudio: true });
       expect(env.addAudioButton).not.toBeNull();
       expect(env.addQuestionButton).not.toBeNull();
@@ -2648,20 +2644,9 @@
   static generateTestProject(): SFProject {
     let audioPermissions = [SF_PROJECT_RIGHTS.joinRight(SFProjectDomain.TextAudio, Operation.Create)];
     let questionPermissions = [SF_PROJECT_RIGHTS.joinRight(SFProjectDomain.Questions, Operation.Create)];
-<<<<<<< HEAD
     let userPermissions = {
       [TRANSLATOR_USER.id]: audioPermissions,
       [CONSULTANT_USER.id]: questionPermissions
-=======
-    let adminPermissions = [
-      SF_PROJECT_RIGHTS.joinRight(SFProjectDomain.Questions, Operation.Create),
-      SF_PROJECT_RIGHTS.joinRight(SFProjectDomain.TextAudio, Operation.Create)
-    ];
-    let userPermissions = {
-      [TRANSLATOR_USER.id]: audioPermissions,
-      [CONSULTANT_USER.id]: questionPermissions,
-      [ADMIN_USER.id]: adminPermissions
->>>>>>> 65090a34
     };
     return createTestProject({
       name: 'project01',
