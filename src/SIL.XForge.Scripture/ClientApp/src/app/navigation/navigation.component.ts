--- conflicted
+++ resolved
@@ -8,7 +8,6 @@
 import { ActivatedProjectService } from 'xforge-common/activated-project.service';
 import { FeatureFlagService } from 'xforge-common/feature-flags/feature-flag.service';
 import { I18nService } from 'xforge-common/i18n.service';
-import { DocSubscription } from 'xforge-common/models/realtime-doc';
 import { OnlineStatusService } from 'xforge-common/online-status.service';
 import { UserService } from 'xforge-common/user.service';
 import { ResumeCheckingService } from '../checking/checking/resume-checking.service';
@@ -164,25 +163,4 @@
     // add 1 to link length to account for the slash
     return this.router.url.startsWith(link) && this.router.url.length > link.length + 1;
   }
-<<<<<<< HEAD
-
-  private async updateProjectUserConfig(projectId: string | undefined): Promise<void> {
-    this.projectUserConfigDoc = undefined;
-    if (projectId != null) {
-      this.projectUserConfigDoc = await this.projectService.getUserConfig(
-        projectId,
-        this.userService.currentUserId,
-        new DocSubscription('NavigationComponent', this.destroyRef)
-      );
-      this.projectUserConfigDoc$.next(this.projectUserConfigDoc);
-    }
-  }
-
-  private userHasPermission(projectDomain: string, operation: Operation): boolean {
-    const project = this.selectedProjectDoc?.data;
-    const userId = this.userService.currentUserId;
-    return project != null && SF_PROJECT_RIGHTS.hasRight(project, userId, projectDomain, operation);
-  }
-=======
->>>>>>> e3112e77
 }