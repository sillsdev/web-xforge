using System;
using System.Collections.Generic;
using System.Globalization;
using System.IO;
using Autofac;
using Autofac.Extensions.DependencyInjection;
using Microsoft.AspNetCore.Builder;
using Microsoft.AspNetCore.Hosting;
using Microsoft.AspNetCore.Http;
using Microsoft.AspNetCore.HttpOverrides;
using Microsoft.AspNetCore.Localization;
using Microsoft.AspNetCore.SpaServices.AngularCli;
using Microsoft.Extensions.Configuration;
using Microsoft.Extensions.DependencyInjection;
using Microsoft.Extensions.FileProviders;
using Microsoft.Extensions.Hosting;
using Microsoft.Extensions.Logging;
using Microsoft.Extensions.Options;
using SIL.XForge.Configuration;

namespace SIL.XForge.Scripture
{
    public enum SpaDevServerStartup
    {
        None,
        Start,
        Listen
    }

    public class Startup
    {
        private static readonly HashSet<string> DevelopmentSpaGetRoutes = new HashSet<string>
        {
            "runtime.js", "runtime.js.map",
            "polyfills.js", "polyfills.js.map",
            "styles.js", "styles.js.map",
            "vendor.js", "vendor.js.map",
            "main.js", "main.js.map",
            "manifest.json",
            "sockjs-node"
        };
        // examples of filenames are "main-es5.4e5295b95e4b6c37b696.js", "styles.a2f070be0b37085d72ba.css"
        private static readonly HashSet<string> ProductionSpaGetRoutes = new HashSet<string>
        {
            "polyfills-es2015",
            "polyfills-es5",
            "runtime-es2015",
            "runtime-es5",
            "main-es2015",
            "main-es5",
            "styles"
        };
        private static readonly HashSet<string> SpaGetRoutes = new HashSet<string>
        {
            "connect-project",
            "login",
            "projects",
            "system-administration",
            "favicon.ico",
            "assets"
        };

        private static readonly HashSet<string> DevelopmentSpaPostRoutes = new HashSet<string>
        {
            "sockjs-node"
        };
        private static readonly HashSet<string> ProductionSpaPostRoutes = new HashSet<string>();
        private static readonly HashSet<string> SpaPostRoutes = new HashSet<string>();

        public Startup(IConfiguration configuration, IWebHostEnvironment env, ILoggerFactory loggerFactory)
        {
            Configuration = configuration;
            Environment = env;
            LoggerFactory = loggerFactory;
            if (Environment.IsDevelopment())
            {
                SpaGetRoutes.UnionWith(DevelopmentSpaGetRoutes);
                SpaPostRoutes.UnionWith(DevelopmentSpaPostRoutes);
            }
            else
            {
                SpaGetRoutes.UnionWith(ProductionSpaGetRoutes);
                SpaPostRoutes.UnionWith(ProductionSpaPostRoutes);
            }
        }

        public IConfiguration Configuration { get; }
        public IWebHostEnvironment Environment { get; }
        public ILoggerFactory LoggerFactory { get; }
        public IContainer ApplicationContainer { get; private set; }

        private SpaDevServerStartup SpaDevServerStartup
        {
            get
            {
                if (IsDevelopmentEnvironment)
                {
                    string startNgServe = Configuration.GetValue("start-ng-serve", "yes");
                    switch (startNgServe)
                    {
                        case "yes":
                            return SpaDevServerStartup.Start;
                        case "listen":
                            return SpaDevServerStartup.Listen;
                    }
                }
                else if (IsTestingEnvironment)
                {
                    return SpaDevServerStartup.Listen;
                }
                return SpaDevServerStartup.None;
            }
        }

        private bool IsDevelopmentEnvironment => Environment.IsDevelopment() || Environment.IsEnvironment("DevelopmentBeta");
        private bool IsTestingEnvironment => Environment.IsEnvironment("Testing") || Environment.IsEnvironment("TestingBeta");

        // This method gets called by the runtime. Use this method to add services to the container.
        public IServiceProvider ConfigureServices(IServiceCollection services)
        {
            var containerBuilder = new ContainerBuilder();

            services.AddExceptionReporting(Configuration);

            services.AddConfiguration(Configuration);

            services.AddSFRealtimeServer(LoggerFactory, Configuration, IsDevelopmentEnvironment || IsTestingEnvironment);

            services.AddSFServices();

            services.AddXFAuthentication(Configuration);

            services.AddSFDataAccess(Configuration);

            services.Configure<RequestLocalizationOptions>(
                opts =>
                {
                    var supportedCultures = new List<CultureInfo>();
                    foreach (var culture in SharedResource.Cultures)
                    {
                        supportedCultures.Add(new CultureInfo(culture.Key));
                    }

                    opts.DefaultRequestCulture = new RequestCulture("en");
                    // Formatting numbers, dates, etc.
                    opts.SupportedCultures = supportedCultures;
                    // UI strings that we have localized.
                    opts.SupportedUICultures = supportedCultures;
                });

            services.AddLocalization(options => options.ResourcesPath = "Resources");

            services.AddMvc()
                // TODO: check if JSON.NET is required
                .AddNewtonsoftJson()
                .AddViewLocalization()
                .AddDataAnnotationsLocalization(options =>
                {
                    options.DataAnnotationLocalizerProvider = (type, factory) =>
                        factory.Create(typeof(SharedResource));
                });

            services.AddXFJsonRpc();

            if (SpaDevServerStartup == SpaDevServerStartup.None)
            {
                // In production, the Angular files will be served from this directory
                services.AddSpaStaticFiles(configuration =>
                {
                    configuration.RootPath = "ClientApp/dist";
                });
            }

            services.AddSFMachine(Configuration);

            containerBuilder.Populate(services);

            ApplicationContainer = containerBuilder.Build();
            return new AutofacServiceProvider(ApplicationContainer);
        }

        // This method gets called by the runtime. Use this method to configure the HTTP request pipeline.
        public void Configure(IApplicationBuilder app, IHostApplicationLifetime appLifetime,
            IExceptionHandler exceptionHandler)
        {
            if (IsDevelopmentEnvironment || IsTestingEnvironment)
            {
                app.UseDeveloperExceptionPage();
            }
            else
            {
                app.UseExceptionHandler(errorApp => exceptionHandler.ReportExceptions(errorApp));
            }

            app.UseForwardedHeaders(new ForwardedHeadersOptions
            {
                ForwardedHeaders = ForwardedHeaders.All
            });

            app.UseRequestLocalization(app.ApplicationServices.GetService<IOptions<RequestLocalizationOptions>>().Value);

            app.UseStaticFiles(new StaticFileOptions
            {
                // this will allow files without extensions to be served, which is necessary for LetsEncrypt
                ServeUnknownFileTypes = true,
                OnPrepareResponse = ctx =>
                {
                    ctx.Context.Response.Headers.Add("Cache-Control", "must-revalidate");
                }
            });
            IOptions<SiteOptions> siteOptions = app.ApplicationServices.GetService<IOptions<SiteOptions>>();
            app.UseStaticFiles(new StaticFileOptions
            {
                FileProvider = new PhysicalFileProvider(Path.Combine(siteOptions.Value.SiteDir, "audio")),
                RequestPath = "/assets/audio"
            });

            if (SpaDevServerStartup == SpaDevServerStartup.None)
                app.UseSpaStaticFiles();

            app.UseRouting();

            app.UseAuthentication();
            app.UseAuthorization();

            // Allow beta to enable the realtime server for testing purposes
            // Non-beta environments will always load the realtime server
            if (!siteOptions.Value.Beta ||
                (siteOptions.Value.Beta && Configuration.GetValue<string>("enable-beta-realtime-server") == "yes")
                )
            {
                app.UseRealtimeServer();
            }

            app.UseMachine();

            app.UseSFServices();

            app.UseSFDataAccess();

            app.UsePing();

            app.UseEndpoints(endpoints =>
            {
                endpoints.MapControllers();
                endpoints.MapRazorPages();
            });

            // Map JSON-RPC controllers after MVC controllers, so that MVC controllers take precedence.
            app.UseSFJsonRpc();

            app.MapWhen(IsSpaRoute, spaApp =>
            {
                // setup all server-side routes before SPA client-side routes, so that the server-side routes supercede
                // the client-side routes
                spaApp.UseSpa(spa =>
                {
<<<<<<< HEAD
                    // To learn more about options for serving an Angular SPA from ASP.NET Core,
                    // see https://go.microsoft.com/fwlink/?linkid=864501
                    spa.Options.SourcePath = "ClientApp";

                    switch (SpaDevServerStartup)
                    {
                        case SpaDevServerStartup.Start:
                            spa.UseAngularCliServer(npmScript: "start:no-progress");
                            break;

                        case SpaDevServerStartup.Listen:
                            spa.UseProxyToSpaDevelopmentServer("http://localhost:4200");
                            break;
                    }
                });
=======
                    case SpaDevServerStartup.Start:
                        string npmScript = "start";
                        if (Environment.IsEnvironment("DevelopmentBeta"))
                        {
                            npmScript = "startBeta";
                        }
                        Console.WriteLine($"Info: SF is serving angular using script {npmScript}.");
                        spa.UseAngularCliServer(npmScript);
                        break;

                    case SpaDevServerStartup.Listen:
                        int port = 4200;
                        if (Environment.IsEnvironment("DevelopmentBeta"))
                        {
                            port = 9200;
                        }
                        string ngServeUri = $"http://localhost:{port}";
                        Console.WriteLine($"Info: SF will use an existing angular serve at {ngServeUri}.");
                        spa.UseProxyToSpaDevelopmentServer(ngServeUri);
                        break;
                }
>>>>>>> 97b97e92
            });

            appLifetime.ApplicationStopped.Register(() => ApplicationContainer.Dispose());
        }

        internal bool IsSpaRoute(HttpContext context)
        {
            string path = context.Request.Path.Value;
            if (path.Length <= 1)
                return false;
            int index = path.IndexOf("/", 1);
            if (index == -1)
                index = path.Length;
            string prefix = path.Substring(1, index - 1);
            if (!Environment.IsDevelopment() && (prefix.EndsWith(".js") || prefix.EndsWith(".js.map") ||
                prefix.EndsWith(".css") || prefix.EndsWith(".css.map")))
            {
                int periodIndex = path.IndexOf(".");
                prefix = prefix.Substring(0, periodIndex - 1);
            }
            return (context.Request.Method == HttpMethods.Get && SpaGetRoutes.Contains(prefix)) ||
                (context.Request.Method == HttpMethods.Post && SpaPostRoutes.Contains(prefix));
        }
    }
}<|MERGE_RESOLUTION|>--- conflicted
+++ resolved
@@ -255,7 +255,6 @@
                 // the client-side routes
                 spaApp.UseSpa(spa =>
                 {
-<<<<<<< HEAD
                     // To learn more about options for serving an Angular SPA from ASP.NET Core,
                     // see https://go.microsoft.com/fwlink/?linkid=864501
                     spa.Options.SourcePath = "ClientApp";
@@ -263,16 +262,6 @@
                     switch (SpaDevServerStartup)
                     {
                         case SpaDevServerStartup.Start:
-                            spa.UseAngularCliServer(npmScript: "start:no-progress");
-                            break;
-
-                        case SpaDevServerStartup.Listen:
-                            spa.UseProxyToSpaDevelopmentServer("http://localhost:4200");
-                            break;
-                    }
-                });
-=======
-                    case SpaDevServerStartup.Start:
                         string npmScript = "start";
                         if (Environment.IsEnvironment("DevelopmentBeta"))
                         {
@@ -280,9 +269,9 @@
                         }
                         Console.WriteLine($"Info: SF is serving angular using script {npmScript}.");
                         spa.UseAngularCliServer(npmScript);
-                        break;
-
-                    case SpaDevServerStartup.Listen:
+                            break;
+
+                        case SpaDevServerStartup.Listen:
                         int port = 4200;
                         if (Environment.IsEnvironment("DevelopmentBeta"))
                         {
@@ -291,9 +280,9 @@
                         string ngServeUri = $"http://localhost:{port}";
                         Console.WriteLine($"Info: SF will use an existing angular serve at {ngServeUri}.");
                         spa.UseProxyToSpaDevelopmentServer(ngServeUri);
-                        break;
-                }
->>>>>>> 97b97e92
+                            break;
+                    }
+                });
             });
 
             appLifetime.ApplicationStopped.Register(() => ApplicationContainer.Dispose());
