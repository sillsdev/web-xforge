--- conflicted
+++ resolved
@@ -300,17 +300,12 @@
       if (match == null) {
         continue;
       }
-<<<<<<< HEAD
-      const segmentVerseNum: number = +match[1];
-      if (segmentVerseNum >= startVerseNum && segmentVerseNum <= lastVerseNum) {
-=======
       const verseParts: string[] = match[1].split('-');
       const matchStartNum: number = +verseParts[0];
       const matchLastNum: number = +verseParts[verseParts.length - 1];
       const matchStartsWithin = matchStartNum >= startVerseNum && matchStartNum <= lastVerseNum;
       const matchEndsWithin = matchLastNum >= startVerseNum && matchLastNum <= lastVerseNum;
       if (matchStartsWithin || matchEndsWithin) {
->>>>>>> 2c86ad59
         segmentsInVerseRef.push(segment);
       }
     }
