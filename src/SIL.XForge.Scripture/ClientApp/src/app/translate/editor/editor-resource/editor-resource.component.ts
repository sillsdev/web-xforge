<<<<<<< HEAD
import { AfterViewInit, Component, Input, OnChanges, ViewChild } from '@angular/core';
import { takeUntilDestroyed } from '@angular/core/rxjs-interop';
import { combineLatest, EMPTY, startWith, Subject, switchMap } from 'rxjs';
import { FontService } from 'xforge-common/font.service';
import { DocSubscription } from 'xforge-common/models/realtime-doc';
import { QuietDestroyRef } from 'xforge-common/utils';
=======
import { AfterViewInit, Component, DestroyRef, Input, OnChanges, ViewChild } from '@angular/core';
import { combineLatest, EMPTY, startWith, Subject, switchMap } from 'rxjs';
import { FontService } from 'xforge-common/font.service';
import { quietTakeUntilDestroyed } from 'xforge-common/util/rxjs-util';
>>>>>>> e3112e77
import { SFProjectProfileDoc } from '../../../core/models/sf-project-profile-doc';
import { SFProjectService } from '../../../core/sf-project.service';
import { TextComponent } from '../../../shared/text/text.component';
import { formatFontSizeToRems } from '../../../shared/utils';
@Component({
  selector: 'app-editor-resource',
  templateUrl: './editor-resource.component.html',
  styleUrl: '../editor.component.scss'
})
export class EditorResourceComponent implements AfterViewInit, OnChanges {
  @Input() projectId?: string;
  @Input() bookNum?: number;
  @Input() chapter?: number;
  @Input() segmentRef?: string;
  @Input() highlightSegment?: boolean;

  @ViewChild(TextComponent) resourceText!: TextComponent;

  isRightToLeft = false;
  fontSize?: string;
  font?: string;
  hasCopyrightBanner: boolean = false;
  copyrightBanner?: string;
  copyrightNotice?: string;

  inputChanged$ = new Subject<void>();

  constructor(
    private readonly destroyRef: DestroyRef,
    private readonly projectService: SFProjectService,
    private readonly fontService: FontService
  ) {}

  ngOnChanges(): void {
    this.inputChanged$.next();
  }

  ngAfterViewInit(): void {
    this.initProjectDetails();
  }

  private initProjectDetails(): void {
    combineLatest([this.resourceText.editorCreated, this.inputChanged$.pipe(startWith(undefined))])
      .pipe(
        quietTakeUntilDestroyed(this.destroyRef),
        switchMap(() => {
          if (this.projectId == null || this.bookNum == null || this.chapter == null) {
            return EMPTY;
          }

          return this.projectService.getProfile(
            this.projectId,
            new DocSubscription('EditorResourceComponent', this.destroyRef)
          );
        })
      )
      .subscribe((projectDoc: SFProjectProfileDoc) => {
        this.hasCopyrightBanner = projectDoc.data?.copyrightBanner != null;
        this.copyrightBanner = projectDoc.data?.copyrightBanner ?? '';
        this.copyrightNotice = projectDoc.data?.copyrightNotice;
        this.isRightToLeft = projectDoc.data?.isRightToLeft ?? false;
        this.fontSize = formatFontSizeToRems(projectDoc.data?.defaultFontSize);
        this.font = this.fontService.getFontFamilyFromProject(projectDoc);
      });
  }
}<|MERGE_RESOLUTION|>--- conflicted
+++ resolved
@@ -1,16 +1,8 @@
-<<<<<<< HEAD
-import { AfterViewInit, Component, Input, OnChanges, ViewChild } from '@angular/core';
-import { takeUntilDestroyed } from '@angular/core/rxjs-interop';
+import { AfterViewInit, Component, DestroyRef, Input, OnChanges, ViewChild } from '@angular/core';
 import { combineLatest, EMPTY, startWith, Subject, switchMap } from 'rxjs';
 import { FontService } from 'xforge-common/font.service';
 import { DocSubscription } from 'xforge-common/models/realtime-doc';
-import { QuietDestroyRef } from 'xforge-common/utils';
-=======
-import { AfterViewInit, Component, DestroyRef, Input, OnChanges, ViewChild } from '@angular/core';
-import { combineLatest, EMPTY, startWith, Subject, switchMap } from 'rxjs';
-import { FontService } from 'xforge-common/font.service';
 import { quietTakeUntilDestroyed } from 'xforge-common/util/rxjs-util';
->>>>>>> e3112e77
 import { SFProjectProfileDoc } from '../../../core/models/sf-project-profile-doc';
 import { SFProjectService } from '../../../core/sf-project.service';
 import { TextComponent } from '../../../shared/text/text.component';
