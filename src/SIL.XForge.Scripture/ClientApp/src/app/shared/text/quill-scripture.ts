import cloneDeep from 'lodash-es/cloneDeep';
import Parchment from 'parchment';
import Quill, { Clipboard, DeltaOperation, DeltaStatic, History, HistoryStackType } from 'quill';

const Delta: new () => DeltaStatic = Quill.import('delta');

function customAttributeName(key: string): string {
  return 'data-' + key;
}

const USX_VALUE = '__usx_value';

function getUsxValue<T>(node: HTMLElement): T {
  return node[USX_VALUE];
}

function setUsxValue(node: HTMLElement, value: any): void {
  node[USX_VALUE] = value;
}

interface UsxStyle {
  style?: string;
}

interface Para extends UsxStyle {
  vid?: string;
  status?: string;
}

interface Chapter extends UsxStyle {
  number: number;
  altnumber?: string;
  pubnumber?: string;
  sid?: string;
  eid?: string;
}

interface NoteThread {
  iconsrc: string;
  preview: string;
}

interface Verse extends UsxStyle {
  number: string;
  altnumber?: string;
  pubnumber?: string;
  sid?: string;
  eid?: string;
}

interface Note extends UsxStyle {
  caller: string;
  closed?: string;
  category?: string;
  contents?: { ops: DeltaOperation[] };
}

interface Figure extends UsxStyle {
  alt?: string;
  file: string;
  src?: string;
  size: string;
  loc?: string;
  copy?: string;
  ref: string;
  contents?: { ops: DeltaOperation[] };
}

interface Ref {
  loc: string;
}

interface Unmatched {
  marker: string;
}

export function registerScripture(): string[] {
  const QuillClipboard = Quill.import('modules/clipboard') as typeof Clipboard;
  const QuillHistory = Quill.import('modules/history') as typeof History;
  const QuillParchment = Quill.import('parchment') as typeof Parchment;
  const Inline = Quill.import('blots/inline') as typeof Parchment.Inline;
  const Block = Quill.import('blots/block') as typeof Parchment.Block;
  const Scroll = Quill.import('blots/scroll') as typeof Parchment.Scroll;
  const Embed = Quill.import('blots/embed') as typeof Parchment.Embed;
  const BlockEmbed = Quill.import('blots/block/embed') as typeof Parchment.Embed;
  const Text = Quill.import('blots/text') as typeof Parchment.Text;

  const formats: any[] = [];

  // zero width space
  const ZWSP = '\u200b';
  // non-breaking space
  const NBSP = '\u00A0';

  /**
   * This class overrides the "value" method so that it does not normalize text to NFC. This avoids a bug where Quill
   * does not properly handle NFD data (https://github.com/quilljs/quill/issues/1976).
   */
  class NotNormalizedText extends Text {
    static value(domNode: Text): string {
      return domNode.data;
    }
  }

  class VerseEmbed extends Embed {
    static blotName = 'verse';
    static tagName = 'usx-verse';

    static create(value: Verse): Node {
      const node = super.create(value) as HTMLElement;
      // add a wbr element before the verse number, so that it allows breaking
      node.appendChild(document.createElement('wbr'));
      const containerSpan = document.createElement('span');
      const verseSpan = document.createElement('span');
      verseSpan.innerText = value.number;
      containerSpan.appendChild(verseSpan);
      node.appendChild(containerSpan);
      setUsxValue(node, value);
      return node;
    }

    static value(node: HTMLElement): Verse {
      return getUsxValue(node);
    }
  }
  formats.push(VerseEmbed);

  class BlankEmbed extends Embed {
    static blotName = 'blank';
    static tagName = 'usx-blank';

    static create(value: boolean): Node {
      const node = super.create(value) as HTMLElement;
      node.innerText = NBSP.repeat(8);
      return node;
    }

    static value(_node: HTMLElement): boolean {
      return true;
    }

    static formats(node: HTMLElement): any {
      const contentNode = node.firstElementChild;
      return contentNode != null && contentNode.textContent === NBSP ? { initial: true } : undefined;
    }

    contentNode!: HTMLElement;

    format(name: string, value: any): void {
      if (name === 'initial' && value === true) {
        this.contentNode.innerText = NBSP;
      }
      super.format(name, value);
    }
  }
  formats.push(BlankEmbed);
  formats.push('initial');

  class EmptyEmbed extends Embed {
    static blotName = 'empty';
    static tagName = 'usx-empty';

    static create(value: boolean): Node {
      const node = super.create(value) as HTMLElement;
      node.innerText = ZWSP;
      return node;
    }

    static value(_node: HTMLElement): boolean {
      return true;
    }

    static formats(node: HTMLElement): boolean {
      return EmptyEmbed.value(node);
    }

    contentNode!: HTMLElement;
  }
  formats.push(EmptyEmbed);

  class CharInline extends Inline {
    static blotName = 'char';
    static tagName = 'usx-char';

    static create(value: UsxStyle): Node {
      const node = super.create(value) as HTMLElement;
      if (value != null && value.style != null) {
        node.setAttribute(customAttributeName('style'), value.style);
        setUsxValue(node, value);
      }
      return node;
    }

    static formats(node: HTMLElement): UsxStyle {
      return CharInline.value(node);
    }

    static value(node: HTMLElement): UsxStyle {
      return getUsxValue(node);
    }

    format(name: string, value: any): void {
      const usxStyle = value as UsxStyle;
      if (name === CharInline.blotName && value != null && usxStyle.style != null) {
        const elem = this.domNode as HTMLElement;
        elem.setAttribute(customAttributeName('style'), usxStyle.style);
        setUsxValue(elem, usxStyle);
      } else {
        super.format(name, value);
      }
    }
  }
  formats.push(CharInline);

  class RefInline extends Inline {
    static blotName = 'ref';
    static tagName = 'usx-ref';

    static create(value: Ref): Node {
      const node = super.create(value) as HTMLElement;
      node.setAttribute(customAttributeName('loc'), value.loc);
      setUsxValue(node, value);
      return node;
    }

    static formats(node: HTMLElement): Ref {
      return RefInline.value(node);
    }

    static value(node: HTMLElement): Ref {
      return getUsxValue(node);
    }

    format(name: string, value: any): void {
      if (name === RefInline.blotName && value != null) {
        const ref = value as Ref;
        const elem = this.domNode as HTMLElement;
        elem.setAttribute(customAttributeName('loc'), ref.loc);
        setUsxValue(elem, ref);
      } else {
        super.format(name, value);
      }
    }
  }
  formats.push(RefInline);

  class NoteEmbed extends Embed {
    static blotName = 'note';
    static tagName = 'usx-note';

    static create(value: Note): Node {
      const node = super.create(value) as HTMLElement;
      if (value != null && value.style != null) {
        node.setAttribute(customAttributeName('style'), value.style);
      }
      node.setAttribute(customAttributeName('caller'), value.caller);
      if (value.caller !== '+' && value.caller !== '-') {
        node.innerText = value.caller;
      }
      if (value.contents != null) {
        // ignore blank embeds (checked here as non-string insert)
        node.title = value.contents.ops.reduce(
          (text, op) => (typeof op.insert === 'string' ? text + op.insert : text),
          ''
        );
      }
      setUsxValue(node, value);
      return node;
    }

    static value(node: HTMLElement): Note {
      return getUsxValue(node);
    }
  }
  formats.push(NoteEmbed);

  class OptBreakEmbed extends Embed {
    static blotName = 'optbreak';
    static tagName = 'usx-optbreak';

    static create(value: UsxStyle): Node {
      const node = super.create(value) as HTMLElement;
      node.innerHTML = '<br>';
      setUsxValue(node, value);
      return node;
    }

    static value(node: HTMLElement): UsxStyle {
      return getUsxValue(node);
    }
  }
  formats.push(OptBreakEmbed);

  class FigureEmbed extends Embed {
    static blotName = 'figure';
    static tagName = 'usx-figure';

    static create(value: Figure): Node {
      const node = super.create(value) as HTMLElement;
      node.innerHTML = '&#x1f4c8';
      const title: string[] = [];
      if (value.alt != null) {
        title.push(value.alt);
      }
      if (value.file != null) {
        title.push(value.file);
      }
      if (value.src != null) {
        title.push(value.src);
      }
      if (value.size != null) {
        title.push(value.size);
      }
      if (value.loc != null) {
        title.push(value.loc);
      }
      if (value.copy != null) {
        title.push(value.copy);
      }
      if (value.contents != null) {
        title.push(value.contents.ops.reduce((text, op) => text + op.insert, ''));
      }
      if (value.ref != null) {
        title.push(value.ref);
      }
      node.title = title.join('|');
      setUsxValue(node, value);
      return node;
    }

    static value(node: HTMLElement): Figure {
      return getUsxValue(node);
    }
  }
  formats.push(FigureEmbed);

  class UnmatchedEmbed extends Embed {
    static blotName = 'unmatched';
    static tagName = 'usx-unmatched';

    static create(value: Unmatched): Node {
      const node = super.create(value) as HTMLElement;
      node.innerText = value.marker;
      setUsxValue(node, value);
      return node;
    }

    static value(node: HTMLElement): Unmatched {
      return getUsxValue(node);
    }
  }
  formats.push(UnmatchedEmbed);

  class ParaBlock extends Block {
    static blotName = 'para';
    static tagName = 'usx-para';

    static create(value: Para): Node {
      const node = super.create(value) as HTMLElement;
      if (value != null && value.style != null) {
        node.setAttribute(customAttributeName('style'), value.style);
        setUsxValue(node, value);
      }
      return node;
    }

    static formats(node: HTMLElement): Para {
      return ParaBlock.value(node);
    }

    static value(node: HTMLElement): Para {
      return getUsxValue(node);
    }

    format(name: string, value: any): void {
      const para = value as Para;
      if (name === ParaBlock.blotName && value != null && para.style != null) {
        const elem = this.domNode as HTMLElement;
        elem.setAttribute(customAttributeName('style'), para.style);
        setUsxValue(elem, para);
      } else {
        super.format(name, value);
      }
    }
  }
  formats.push(ParaBlock);

  class ParaInline extends Inline {
    static blotName = 'para-contents';
    static tagName = 'usx-para-contents';

    static value(_node: HTMLElement): boolean {
      return true;
    }

    static formats(node: HTMLElement): boolean {
      return ParaInline.value(node);
    }

    formatAt(index: number, length: number, name: string, value: any): void {
      if (name === ParaInline.blotName || name === 'invalid-inline') {
        super.formatAt(index, length, name, value);
      } else {
        this.children.forEachAt(index, length, (child, offset, len) => {
          child.formatAt(offset, len, name, value);
        });
      }
    }

    insertAt(index: number, value: string, def?: any): void {
      // force verse embeds to not get inserted inside of segments
      if (value === 'verse') {
        const [child, offset] = this.children.find(index);
        if (child != null) {
          const after = child.split(offset);
          const node = VerseEmbed.create(def);
          const blot = new VerseEmbed(node);
          this.insertBefore(blot, after);
          return;
        }
      }
      super.insertAt(index, value, def);
    }
  }
  formats.push(ParaInline);

  class SegmentInline extends Inline {
    static blotName = 'segment';
    static tagName = 'usx-segment';

    static create(value: string): Node {
      const node = super.create(value) as HTMLElement;
      node.setAttribute(customAttributeName('segment'), value);
      return node;
    }

    static formats(node: HTMLElement): string {
      return SegmentInline.value(node);
    }

    static value(node: HTMLElement): string {
      return node.getAttribute(customAttributeName('segment'))!;
    }

    format(name: string, value: any): void {
      if (name === SegmentInline.blotName && value != null) {
        this.domNode.setAttribute(customAttributeName('segment'), value);
      } else {
        super.format(name, value);
      }
    }
  }
  formats.push(SegmentInline);

  (Inline as any).order.push('segment');
  (Inline as any).order.push('para-contents');

  class ChapterEmbed extends BlockEmbed {
    static blotName = 'chapter';
    static tagName = 'usx-chapter';

    static create(value: Chapter): Node {
      const node = super.create(value) as HTMLElement;
      const span = document.createElement('span');
      span.innerText = value.number.toString();
      node.appendChild(span);
      node.contentEditable = 'false';
      setUsxValue(node, value);
      return node;
    }

    static value(node: HTMLElement): Chapter {
      return getUsxValue(node);
    }
  }
  formats.push(ChapterEmbed);

  class NoteThreadInline extends Inline {
    static blotName = 'note-thread';
    static tagName = 'display-note';

    static create(value: NoteThread) {
      const node = super.create(value) as HTMLElement;
      node.setAttribute('style', value.iconsrc);
      node.setAttribute('title', value.preview);
      return node;
    }

    static formats(node: HTMLElement): NoteThread {
      return NoteThreadInline.value(node);
    }

    static value(node: HTMLElement): NoteThread {
      return {
        iconsrc: node.getAttribute('style')!,
        preview: node.getAttribute('title')!
      };
    }

    format(name: string, value: any): void {
      if (name === NoteThreadInline.blotName && value != null) {
        const ref = value as NoteThread;
        const elem = this.domNode as HTMLElement;
        elem.setAttribute('style', ref.iconsrc);
        elem.setAttribute('title', ref.preview);
      } else {
        super.format(name, value);
      }
    }
  }
  formats.push(NoteThreadInline);

  Scroll.allowedChildren.push(ParaBlock);
  Scroll.allowedChildren.push(ChapterEmbed);

  class ClassAttributor extends QuillParchment.Attributor.Class {
    add(node: HTMLElement, value: any): boolean {
      if (value === true) {
        this.remove(node);
        node.classList.add(this.keyName);
        return true;
      }
      return super.add(node, value);
    }

    remove(node: HTMLElement): void {
      node.classList.remove(this.keyName);
      super.remove(node);
    }

    value(node: HTMLElement): any {
      if (node.classList.contains(this.keyName)) {
        return true;
      }
      return super.value(node);
    }
  }

  const HighlightSegmentClass = new ClassAttributor('highlight-segment', 'highlight-segment', {
    scope: Parchment.Scope.INLINE
  });
  formats.push(HighlightSegmentClass);

  const HighlightParaClass = new ClassAttributor('highlight-para', 'highlight-para', {
    scope: Parchment.Scope.BLOCK
  });
  formats.push(HighlightParaClass);

  const CheckingQuestionSegmentClass = new ClassAttributor('question-segment', 'question-segment', {
    scope: Parchment.Scope.INLINE
  });
  formats.push(CheckingQuestionSegmentClass);

  const CheckingQuestionCountAttribute = new QuillParchment.Attributor.Attribute(
    'question-count',
    'data-question-count',
    {
      scope: Parchment.Scope.INLINE
    }
  );
  formats.push(CheckingQuestionCountAttribute);

<<<<<<< HEAD
  const NoteThreadSegmentClass = new ClassAttributor('note-thread-segment', 'note-thread-segment', {
    scope: Parchment.Scope.INLINE
  });
  formats.push(NoteThreadSegmentClass);

  const NoteThreadCountAttribute = new QuillParchment.Attributor.Attribute(
    'note-thread-count',
    'data-note-thread-count',
=======
  const ParaStyleDescriptionAttribute = new QuillParchment.Attributor.Attribute(
    'style-description',
    'data-style-description',
>>>>>>> c8e87e36
    {
      scope: Parchment.Scope.INLINE
    }
  );
<<<<<<< HEAD
  formats.push(NoteThreadCountAttribute);

  const IconSourceAttribute = new QuillParchment.Attributor.Attribute('note-icon-source', 'style', {
    scope: Parchment.Scope.INLINE
  });
  formats.push(IconSourceAttribute);

  const NotePreviewAttribute = new QuillParchment.Attributor.Attribute('note-preview', 'title', {
    scope: Parchment.Scope.INLINE
  });
  formats.push(NotePreviewAttribute);
=======
  formats.push(ParaStyleDescriptionAttribute);
>>>>>>> c8e87e36

  const InvalidBlockClass = new ClassAttributor('invalid-block', 'invalid-block', {
    scope: Parchment.Scope.BLOCK
  });
  formats.push(InvalidBlockClass);

  const InvalidInlineClass = new ClassAttributor('invalid-inline', 'invalid-inline', {
    scope: Parchment.Scope.INLINE
  });
  formats.push(InvalidInlineClass);

  class DisableHtmlClipboard extends QuillClipboard {
    onPaste(e: ClipboardEvent): void {
      if (e.defaultPrevented || !this.quill.isEnabled() || e.clipboardData == null) {
        return;
      }
      const range = this.quill.getSelection();
      if (range == null) {
        return;
      }
      let delta = new Delta().retain(range.index);
      const scrollTop = this.quill.scrollingContainer.scrollTop;
      this.container.focus();
      this.quill.selection.update('silent');

      let text = e.clipboardData.getData('text/plain');
      // do not allow pasting new lines
      text = text.replace(/(?:\r?\n)+/, ' ');
      setTimeout(() => {
        this.container.innerHTML = text;
        delta = delta.concat(this.convert()).delete(range.length);
        this.quill.updateContents(delta, 'user');
        // range.length contributes to delta.length()
        this.quill.setSelection(delta.length() - range.length, 'silent');
        this.quill.scrollingContainer.scrollTop = scrollTop;
        this.quill.focus();
      }, 1);
    }
  }

  class FixSelectionHistory extends QuillHistory {
    /**
     * Performs undo/redo. Override this method, so that we can fix the selection logic. This method was copied from
     * the Quill history module.
     *
     * @param {string} source The source stack type.
     * @param {string} dest The destination stack type.
     */
    change(source: HistoryStackType, dest: HistoryStackType): void {
      const delta = this.stack[source].pop();
      if (delta == null) {
        return;
      }
      this.stack[dest].push(delta);
      this.lastRecorded = 0;
      this.ignoreChange = true;
      // during undo/redo, segments can be incorrectly highlighted, so explicitly remove incorrect highlighting
      this.quill.updateContents(removeSegmentHighlight(delta[source]), 'user');
      this.ignoreChange = false;
      const index = getLastChangeIndex(delta[source]);
      this.quill.setSelection(index);
    }
  }

  /**
   * Updates delta to remove segment highlights from segments that are not explicitly highlighted
   */
  function removeSegmentHighlight(delta: DeltaStatic): DeltaStatic {
    const updatedDelta = new Delta();
    if (delta.ops != null) {
      for (const op of delta.ops) {
        const modelOp: DeltaOperation = cloneDeep(op);
        const attrs = modelOp.attributes;
        if (attrs != null && attrs['segment'] != null && attrs['highlight-segment'] == null) {
          attrs['highlight-segment'] = false;
        }
        (updatedDelta as any).push(modelOp);
      }
    }
    return updatedDelta.chop();
  }

  /**
   * Checks if the delta ends with a newline insert. This function was copied from the Quill history module.
   */
  function endsWithNewlineChange(delta: DeltaStatic): boolean {
    if (delta.ops == null) {
      return false;
    }
    const lastOp = delta.ops[delta.ops.length - 1];
    if (lastOp == null) {
      return false;
    }
    if (lastOp.insert != null) {
      return typeof lastOp.insert === 'string' && lastOp.insert.endsWith('\n');
    }
    if (lastOp.attributes != null) {
      return Object.keys(lastOp.attributes).some(function (attr) {
        return Parchment.query(attr, Parchment.Scope.BLOCK) != null;
      });
    }
    return false;
  }

  /**
   * Finds the index where the last insert/delete occurs in the delta. This function has been modified from the
   * original in the Quill history module.
   *
   * @param {DeltaStatic} delta The undo/redo delta.
   * @returns {number} The index where the last insert/delete occurs.
   */
  function getLastChangeIndex(delta: DeltaStatic): number {
    if (delta.ops == null) {
      return 0;
    }
    // skip inserted embeds when determining last edit
    let changeIndex = 0;
    let curIndex = 0;
    for (const op of delta.ops) {
      if (op.insert != null) {
        if (typeof op.insert === 'string') {
          curIndex += op.insert.length;
          changeIndex = curIndex;
        } else {
          curIndex++;
        }
      } else if (op.retain != null) {
        curIndex += op.retain;
        changeIndex = curIndex;
      }
    }
    if (endsWithNewlineChange(delta)) {
      changeIndex -= 1;
    }
    return changeIndex;
  }

  const formatNames: string[] = [];
  for (const format of formats) {
    if (typeof format === 'string') {
      formatNames.push(format);
    } else if (format.blotName != null) {
      Quill.register(`blots/${format.blotName}`, format);
      formatNames.push(format.blotName);
    } else {
      Quill.register(`formats/${format.attrName}`, format);
      formatNames.push(format.attrName);
    }
  }
  Quill.register('blots/scroll', Scroll, true);
  Quill.register('blots/text', NotNormalizedText, true);
  Quill.register('modules/clipboard', DisableHtmlClipboard, true);
  Quill.register('modules/history', FixSelectionHistory, true);

  return formatNames;
}<|MERGE_RESOLUTION|>--- conflicted
+++ resolved
@@ -560,7 +560,15 @@
   );
   formats.push(CheckingQuestionCountAttribute);
 
-<<<<<<< HEAD
+  const ParaStyleDescriptionAttribute = new QuillParchment.Attributor.Attribute(
+    'style-description',
+    'data-style-description',
+    {
+      scope: Parchment.Scope.INLINE
+    }
+  );
+  formats.push(ParaStyleDescriptionAttribute);
+
   const NoteThreadSegmentClass = new ClassAttributor('note-thread-segment', 'note-thread-segment', {
     scope: Parchment.Scope.INLINE
   });
@@ -569,16 +577,10 @@
   const NoteThreadCountAttribute = new QuillParchment.Attributor.Attribute(
     'note-thread-count',
     'data-note-thread-count',
-=======
-  const ParaStyleDescriptionAttribute = new QuillParchment.Attributor.Attribute(
-    'style-description',
-    'data-style-description',
->>>>>>> c8e87e36
     {
       scope: Parchment.Scope.INLINE
     }
   );
-<<<<<<< HEAD
   formats.push(NoteThreadCountAttribute);
 
   const IconSourceAttribute = new QuillParchment.Attributor.Attribute('note-icon-source', 'style', {
@@ -590,9 +592,6 @@
     scope: Parchment.Scope.INLINE
   });
   formats.push(NotePreviewAttribute);
-=======
-  formats.push(ParaStyleDescriptionAttribute);
->>>>>>> c8e87e36
 
   const InvalidBlockClass = new ClassAttributor('invalid-block', 'invalid-block', {
     scope: Parchment.Scope.BLOCK
