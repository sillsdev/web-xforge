using System;
using System.Collections.Generic;
using System.Linq;
using System.Net.Http;
using System.Text.RegularExpressions;
using System.Threading;
using System.Threading.Tasks;
using System.Xml.Linq;
using Microsoft.Extensions.Logging;
using MongoDB.Bson;
using SIL.Machine.WebApi.Services;
using SIL.ObjectModel;
using SIL.Scripture;
using SIL.XForge.DataAccess;
using SIL.XForge.Models;
using SIL.XForge.Realtime;
using SIL.XForge.Realtime.Json0;
using SIL.XForge.Realtime.RichText;
using SIL.XForge.Scripture.Models;
using SIL.XForge.Services;

namespace SIL.XForge.Scripture.Services
{
    /// <summary>
    /// This class syncs real-time text and question docs with the Paratext S/R server. This class coordinates the data
    /// flow between three sources:
    /// 1. The real-time docs stored in Mongo.
    /// 2. The local Paratext project repo.
    /// 3. The remote Paratext project repo.
    ///
    /// Algorithm:
    /// 1. The text deltas from the real-time docs are converted to USX.
    /// 2. The local repo is updated using the converted USX.
    /// 3. A note changelist is computed by diffing the the real-time question docs and the notes in the local repo.
    /// 4. The local repo is updated using the note changelist.
    /// 5. PT send/receive is performed (remote and local repos are synced).
    /// 6. Docs associated with remotely deleted books are deleted.
    /// 7. Updated USX is retrieved from the local repo.
    /// 7. The returned USX is converted back to text deltas and diffed against the current deltas.
    /// 8. The diff is submitted as an operation to the real-time text docs (chapter docs are added and deleted as
    /// needed).
    /// 9. Question docs associated with remotely deleted chapters are deleted.
    ///
    /// Target and source refer to daughter and mother translation data. Not to be confused with a target or source for
    /// where data is coming from or going to when fetching or syncing.
    /// </summary>
    public class ParatextSyncRunner : IParatextSyncRunner
    {
        private static readonly IEqualityComparer<List<Chapter>> _chapterListEqualityComparer =
            SequenceEqualityComparer.Create(new ChapterEqualityComparer());

        private readonly IRepository<UserSecret> _userSecrets;
        private readonly IRepository<SFProjectSecret> _projectSecrets;
        private readonly ISFProjectService _projectService;
        private readonly IEngineService _engineService;
        private readonly IParatextService _paratextService;
        private readonly IRealtimeService _realtimeService;
        private readonly IDeltaUsxMapper _deltaUsxMapper;
        private readonly IParatextNotesMapper _notesMapper;
        private readonly ILogger<ParatextSyncRunner> _logger;

        private IConnection _conn;
        private UserSecret _userSecret;
        private IDocument<SFProject> _projectDoc;
        private SFProjectSecret _projectSecret;
        private Dictionary<string, SyncUser> _currentSyncUsers;

        public ParatextSyncRunner(IRepository<UserSecret> userSecrets, IRepository<SFProjectSecret> projectSecrets,
            ISFProjectService projectService, IEngineService engineService, IParatextService paratextService,
            IRealtimeService realtimeService, IDeltaUsxMapper deltaUsxMapper, IParatextNotesMapper notesMapper,
            ILogger<ParatextSyncRunner> logger)
        {
            _userSecrets = userSecrets;
            _projectSecrets = projectSecrets;
            _projectService = projectService;
            _engineService = engineService;
            _paratextService = paratextService;
            _realtimeService = realtimeService;
            _logger = logger;
            _deltaUsxMapper = deltaUsxMapper;
            _notesMapper = notesMapper;
        }

        private bool TranslationSuggestionsEnabled => _projectDoc.Data.TranslateConfig.TranslationSuggestionsEnabled;
        private bool CheckingEnabled => _projectDoc.Data.CheckingConfig.CheckingEnabled;

        /// <summary>
        /// Synchronize content and user permissions in SF DB with Paratext SendReceive servers and PT Registry, for
        /// a project.
        /// </summary>
        /// <remarks>
        /// Do not allow multiple sync jobs to run in parallel on the same project by creating a hangfire mutex on the
        /// <param name="projectId"/> parameter, i.e. "{0}".
        /// </remarks>
        [Mutex("{0}")]
        public async Task RunAsync(string projectId, string userId, bool trainEngine, CancellationToken token)
        {
            // Whether or not we can rollback Paratext
            bool canRollbackParatext = false;
            try
            {
                if (!await InitAsync(projectId, userId, token))
                {
                    await CompleteSync(false, canRollbackParatext, token);
                    return;
                }

                string targetParatextId = _projectDoc.Data.ParatextId;
                string sourceParatextId = _projectDoc.Data.TranslateConfig.Source?.ParatextId;
                string sourceProjectRef = _projectDoc.Data.TranslateConfig.Source?.ProjectRef;
                Log($"RunAsync: Starting. Target PTID '{targetParatextId}', source PTID '{sourceParatextId}'.");

                // Determine if we can rollback Paratext
                canRollbackParatext = _paratextService.BackupExists(_userSecret, targetParatextId);
                if (!canRollbackParatext)
                {
                    // Attempt to create a backup if we cannot rollback
                    canRollbackParatext = _paratextService.BackupRepository(_userSecret, targetParatextId);
                    if (canRollbackParatext)
                    {
                        Log($"RunAsync: There wasn't already a local PT repo backup, so we made one.");
                    }
                    else
                    {
                        Log($"RunAsync: There wasn't already a local PT repo backup, so we tried to make one but failed.");
                    }
                }

                var targetTextDocsByBook = new Dictionary<int, SortedList<int, IDocument<TextData>>>();
                var questionDocsByBook = new Dictionary<int, IReadOnlyList<IDocument<Question>>>();
                string lastSharedVersion = _paratextService.GetLatestSharedVersion(_userSecret, targetParatextId);

                bool isDataInSync = _projectDoc.Data.Sync.DataInSync ?? false;
                if (lastSharedVersion == null)
                {
                    // The hg repository has no pushed or pulled commit. Maybe we are only just getting set up with a
                    // project. Maybe it is a resource and not a project and has no hg repo directory.
                    isDataInSync = true;
                    Log($"RunAsync: The local PT repo has no last shared revision. Considering that data is in sync.");
                }
                if (lastSharedVersion == _projectDoc.Data.Sync.SyncedToRepositoryVersion)
                {
                    // The recent hg repository pushed or pulled commit id matches what we recorded as being the last
                    // place where SF and PT last synced.
                    isDataInSync = true;
                    Log($"RunAsync: The local PT repo last shared rev matches the SF DB SyncedToRepositoryVersion of '{lastSharedVersion}'. Is in sync.");
                }
                if (_projectDoc.Data.Sync.SyncedToRepositoryVersion == null && _projectDoc.Data.Sync.DataInSync == null)
                {
                    // We have no record of where SF and PT last synced. So it was probably before we started tracking
                    // this. Or this is a resource that we won't have this information for. Assume the data is
                    // 'in sync'.
                    // Note that there is a special case where SyncedToRepositoryVersion may be absent, but DataInSync
                    // may be present (and false), which may indicate a situation where a project only had unsuccessful
                    // syncs since we started tracking SyncedToRepositoryVersion. Note that this could happen if the
                    // _first_ sync, from Connecting, had a failure. In this case, isDataInSync should
                    // be false.
                    // There is also a special case where SyncedToRepositoryVersion may be absent, but DataInSync may
                    // be present (and true), which may indicate that the initial Connect project failed to hg clone.
                    isDataInSync = true;
                    Log($"RunAsync: The SF DB project has no settings for Sync.SyncedToRepositoryVersion or Sync.DataInSync. Considering that data is in sync.");
                }
                if (!isDataInSync)
                {
                    Log($"RunAsync: Considering that data is not in sync. The local PT repo last shared revision is '{lastSharedVersion}'. The SF DB project Sync.SyncedToRepositoryVersion is '{_projectDoc.Data.Sync.SyncedToRepositoryVersion}'. canRollbackParatext is '{canRollbackParatext}'.");
                }

                // update target Paratext books and notes
                foreach (TextInfo text in _projectDoc.Data.Texts)
                {
                    SortedList<int, IDocument<TextData>> targetTextDocs = await FetchTextDocsAsync(text);
                    targetTextDocsByBook[text.BookNum] = targetTextDocs;
                    if (isDataInSync)
                        await UpdateParatextBook(text, targetParatextId, targetTextDocs);

                    IReadOnlyList<IDocument<Question>> questionDocs = await FetchQuestionDocsAsync(text);
                    questionDocsByBook[text.BookNum] = questionDocs;
                    if (isDataInSync)
                    {
                        await UpdateParatextNotesAsync(text, questionDocs);
                        IEnumerable<IDocument<ParatextNoteThread>> noteThreadDocs =
                            (await FetchNoteThreadDocsAsync(text.BookNum)).Values;
                        _paratextService.UpdateParatextComments(_userSecret, targetParatextId, text.BookNum,
                            noteThreadDocs, _currentSyncUsers);
                    }
                }

                // Check for cancellation
                if (token.IsCancellationRequested)
                {
                    await CompleteSync(false, canRollbackParatext, token);
                    return;
                }

                // Use the new progress bar
                var progress = new SyncProgress();
                try
                {
                    // Create the handler
                    progress.ProgressUpdated += SyncProgress_ProgressUpdated;

                    Log($"RunAsync: Going to do ParatextData SendReceive.");
                    // perform Paratext send/receive
                    await _paratextService.SendReceiveAsync(_userSecret, targetParatextId, progress, token);
                    Log($"RunAsync: ParatextData SendReceive finished without throwing.");
                }
                finally
                {
                    // Deregister the handler
                    progress.ProgressUpdated -= SyncProgress_ProgressUpdated;
                }

                // Check for cancellation
                if (token.IsCancellationRequested)
                {
                    await CompleteSync(false, canRollbackParatext, token);
                    return;
                }

                var targetBooks = new HashSet<int>(_paratextService.GetBookList(_userSecret, targetParatextId));
                var sourceBooks = new HashSet<int>(TranslationSuggestionsEnabled
                    ? _paratextService.GetBookList(_userSecret, sourceParatextId)
                    : Enumerable.Empty<int>());
                sourceBooks.IntersectWith(targetBooks);

                var targetBooksToDelete = new HashSet<int>(_projectDoc.Data.Texts.Select(t => t.BookNum)
                    .Except(targetBooks));

                // Check for cancellation
                if (token.IsCancellationRequested)
                {
                    await CompleteSync(false, canRollbackParatext, token);
                    return;
                }

                // delete all data for removed books
                if (targetBooksToDelete.Count > 0)
                {
                    Log($"RunAsync: Going to delete texts and questions,comments,answers for {targetBooksToDelete.Count} books.");
                    // delete target books
                    foreach (int bookNum in targetBooksToDelete)
                    {
                        int textIndex = _projectDoc.Data.Texts.FindIndex(t => t.BookNum == bookNum);
                        TextInfo text = _projectDoc.Data.Texts[textIndex];
                        await _projectDoc.SubmitJson0OpAsync(op => op.Remove(pd => pd.Texts, textIndex));

                        await DeleteAllTextDocsForBookAsync(text);
                        await DeleteAllQuestionsDocsForBookAsync(text);
                        await DeleteAllNoteThreadDocsForBookAsync(text);
                    }
                }

                // Check for cancellation
                if (token.IsCancellationRequested)
                {
                    await CompleteSync(false, canRollbackParatext, token);
                    return;
                }

                // Update user resource access, if this project has a source resource
                // The updating of a source project's permissions is done when that project is synced.
                if (TranslationSuggestionsEnabled
                    && !string.IsNullOrWhiteSpace(sourceParatextId)
                    && !string.IsNullOrWhiteSpace(sourceProjectRef)
                    && _paratextService.IsResource(sourceParatextId))
                {
                    // Get the resource project
                    IDocument<SFProject> sourceProject = await _conn.FetchAsync<SFProject>(sourceProjectRef);
                    if (sourceProject.IsLoaded)
                    {
                        // NOTE: The following additions/removals not included in the transaction

                        // Add new users who are in the target project, but not the source project
                        List<string> usersToAdd =
                            _projectDoc.Data.UserRoles.Keys.Except(sourceProject.Data.UserRoles.Keys).ToList();
                        foreach (string uid in usersToAdd)
                        {
                            // As resource projects do not have administrators, we connect as the user we are to add
                            try
                            {
                                await _projectService.AddUserAsync(uid, sourceProjectRef);
                            }
                            catch (ForbiddenException e)
                            {
                                // The user does not have Paratext access
                                Log($"RunAsync: Error attempting to add a user to the resource access list: {e}");
                            }
                        }

                        // Remove users who are in the target project, and no longer have access
                        List<string> usersToCheck = _projectDoc.Data.UserRoles.Keys.Except(usersToAdd).ToList();
                        foreach (string uid in usersToCheck)
                        {
                            string permission =
                                await _paratextService.GetResourcePermissionAsync(sourceParatextId, uid, token);
                            if (permission == TextInfoPermission.None)
                            {
                                // As resource projects don't have administrators, connect as the user we are to remove
                                await _projectService.RemoveUserAsync(uid, sourceProjectRef, uid);
                            }
                        }
                    }
                }

                await UpdateDocsAsync(targetParatextId, targetTextDocsByBook, questionDocsByBook, targetBooks,
                    sourceBooks, token);
                await _projectService.UpdatePermissionsAsync(userId, _projectDoc, token);

                // Check for cancellation
                if (token.IsCancellationRequested)
                {
                    await CompleteSync(false, canRollbackParatext, token);
                    return;
                }

                if (TranslationSuggestionsEnabled && trainEngine)
                {
                    // start training Machine engine
                    await _engineService.StartBuildByProjectIdAsync(projectId);
                }

                await CompleteSync(true, canRollbackParatext, token);
            }
            catch (Exception e)
            {
                if (!(e is TaskCanceledException))
                {
                    _logger.LogError(e, "Error occurred while executing Paratext sync for project '{Project}'", projectId);
                }

                await CompleteSync(false, canRollbackParatext, token);
            }
            finally
            {
                CloseConnection();
            }
        }

        private async Task UpdateDocsAsync(string targetParatextId,
            Dictionary<int, SortedList<int, IDocument<TextData>>> targetTextDocsByBook,
            Dictionary<int, IReadOnlyList<IDocument<Question>>> questionDocsByBook, HashSet<int> targetBooks,
            HashSet<int> sourceBooks, CancellationToken token)
        {
            // update source and target real-time docs
            foreach (int bookNum in targetBooks)
            {
                bool hasSource = sourceBooks.Contains(bookNum);
                int textIndex = _projectDoc.Data.Texts.FindIndex(t => t.BookNum == bookNum);
                TextInfo text;
                if (textIndex == -1)
                    text = new TextInfo { BookNum = bookNum, HasSource = hasSource };
                else
                    text = _projectDoc.Data.Texts[textIndex];

                // update target text docs
                if (!targetTextDocsByBook.TryGetValue(text.BookNum,
                    out SortedList<int, IDocument<TextData>> targetTextDocs))
                {
                    targetTextDocs = new SortedList<int, IDocument<TextData>>();
                }

                List<Chapter> newSetOfChapters = await UpdateTextDocsAsync(text, targetParatextId, targetTextDocs);

                // update question docs
                if (questionDocsByBook.TryGetValue(text.BookNum,
                    out IReadOnlyList<IDocument<Question>> questionDocs))
                {
                    await UpdateQuestionDocsAsync(questionDocs, newSetOfChapters);
                }

                // update note thread docs
                Dictionary<string, IDocument<ParatextNoteThread>> noteThreadDocs =
                    await FetchNoteThreadDocsAsync(text.BookNum);
                await UpdateNoteThreadDocsAsync(text, noteThreadDocs, token);

                // update project metadata
                await _projectDoc.SubmitJson0OpAsync(op =>
                {
                    if (textIndex == -1)
                    {
                        // insert text info for new text
                        text.Chapters = newSetOfChapters;
                        op.Add(pd => pd.Texts, text);
                    }
                    else
                    {
                        // update text info
                        op.Set(pd => pd.Texts[textIndex].Chapters, newSetOfChapters, _chapterListEqualityComparer);
                        op.Set(pd => pd.Texts[textIndex].HasSource, hasSource);
                    }
                });
            }
        }

        internal async Task<bool> InitAsync(string projectSFId, string userId, CancellationToken token)
        {
            _conn = await _realtimeService.ConnectAsync();
            _conn.BeginTransaction();
            _conn.ExcludePropertyFromTransaction<SFProject>(op => op.Sync.PercentCompleted);
            _conn.ExcludePropertyFromTransaction<SFProject>(op => op.Sync.QueuedCount);
            _conn.ExcludePropertyFromTransaction<SFProject>(op => op.Sync.DataInSync);
            _projectDoc = await _conn.FetchAsync<SFProject>(projectSFId);
            if (!_projectDoc.IsLoaded)
            {
                Log($"Project doc was not loaded.", projectSFId, userId);
                return false;
            }

            if (!(await _projectSecrets.TryGetAsync(projectSFId)).TryResult(out _projectSecret))
            {
                Log($"Could not find project secret.", projectSFId, userId);
                return false;
<<<<<<< HEAD
            _currentSyncUsers = _projectSecret.SyncUsers.ToDictionary(u => u.ParatextUsername);
=======
            }
>>>>>>> a8b82511

            if (!(await _userSecrets.TryGetAsync(userId)).TryResult(out _userSecret))
            {
                Log($"Could not find user secret.", projectSFId, userId);
                return false;
            }

            List<User> paratextUsers = await _realtimeService.QuerySnapshots<User>()
                .Where(u => _projectDoc.Data.UserRoles.Keys.Contains(u.Id) && u.ParatextId != null)
                .ToListAsync();
            await _notesMapper.InitAsync(_userSecret, _projectSecret, paratextUsers, _projectDoc.Data, token);

            await _projectDoc.SubmitJson0OpAsync(op => op.Set(p => p.Sync.PercentCompleted, 0));
            return true;
        }

        internal void CloseConnection()
        {
            _conn?.Dispose();
        }

        private async Task UpdateParatextBook(TextInfo text, string paratextId, SortedList<int, IDocument<TextData>> textDocs)
        {
            string bookText = _paratextService.GetBookText(_userSecret, paratextId, text.BookNum);
            var oldUsxDoc = XDocument.Parse(bookText);
            XDocument newUsxDoc = _deltaUsxMapper.ToUsx(oldUsxDoc, text.Chapters.OrderBy(c => c.Number)
                .Select(c => new ChapterDelta(c.Number, c.LastVerse, c.IsValid, textDocs[c.Number].Data)));

            if (!XNode.DeepEquals(oldUsxDoc, newUsxDoc))
            {
                string usx = newUsxDoc.Root.ToString();
                var chapterAuthors = await GetChapterAuthorsAsync(text, textDocs);
                await _paratextService.PutBookText(_userSecret, paratextId, text.BookNum, usx, chapterAuthors);
            }
        }

        /// <summary>
        /// Gets the authors for each chapter asynchronously.
        /// </summary>
        /// <param name="text">The text info.</param>
        /// <param name="textDocs">The text data, as a sorted list where the key is the chapter number.</param>
        /// <returns>
        /// A dictionary where the key is the chapter number, and the value is the user identifier of the author.
        /// </returns>
        /// <remarks>
        /// This is internal so it can be unit tested.
        /// </remarks>
        internal async Task<Dictionary<int, string>> GetChapterAuthorsAsync(TextInfo text,
            SortedList<int, IDocument<TextData>> textDocs)
        {
            // Get all of the last editors for the chapters.
            var chapterAuthors = new Dictionary<int, string>();
            foreach (Chapter chapter in text.Chapters)
            {
                // This will be from 1 to number of chapters in the book
                int chapterNum = chapter.Number;

                // Attempt to find the last user who modified this chapter
                string userId = null;
                if (textDocs.TryGetValue(chapterNum, out IDocument<TextData> textDoc))
                {
                    // The Id is the value from TextData.GetTextDocId()
                    string textId = textDoc.Id;
                    int version = textDoc.Version;
                    userId = await _realtimeService.GetLastModifiedUserIdAsync<TextData>(textId, version);

                    // Check that this user still has write permissions
                    if (string.IsNullOrEmpty(userId)
                        || !chapter.Permissions.TryGetValue(userId, out string permission)
                        || permission != TextInfoPermission.Write)
                    {
                        // They no longer have write access, so reset the user id, and find it below
                        userId = null;
                    }
                }

                // If we do not have a record of the last user to modify this chapter
                if (string.IsNullOrEmpty(userId))
                {
                    // See if the current user has permissions
                    if (chapter.Permissions.TryGetValue(_userSecret.Id, out string permission)
                        && permission == TextInfoPermission.Write)
                    {
                        userId = _userSecret.Id;
                    }
                    else
                    {
                        // Get the first user with write permission
                        // NOTE: As a KeyValuePair is a struct, we do not need a null-conditional (key will be null)
                        userId = chapter.Permissions.FirstOrDefault(p => p.Value == TextInfoPermission.Write).Key;

                        // If the userId is still null, find a project administrator, as they can escalate privilege
                        if (string.IsNullOrEmpty(userId))
                        {
                            userId = _projectDoc.Data.UserRoles
                                .FirstOrDefault(p => p.Value == SFProjectRole.Administrator).Key;
                        }
                    }
                }

                // Set the author for the chapter
                chapterAuthors.Add(chapterNum, userId);
            }

            return chapterAuthors;
        }

        /// <summary>
        /// Send answer-notes to Paratext. Don't send questions that have no answers.
        /// </summary>
        private async Task UpdateParatextNotesAsync(TextInfo text, IReadOnlyList<IDocument<Question>> questionDocs)
        {
            if (!CheckingEnabled)
                return;

            // TODO: need to define a data structure for notes instead of XML
            XElement oldNotesElem;
            string oldNotesText = _paratextService.GetNotes(_userSecret, _projectDoc.Data.ParatextId, text.BookNum);
            if (oldNotesText != "")
                oldNotesElem = ParseText(oldNotesText);
            else
                oldNotesElem = new XElement("notes", new XAttribute("version", "1.1"));

            XElement notesElem = await _notesMapper.GetNotesChangelistAsync(oldNotesElem, questionDocs, _currentSyncUsers);
            if (notesElem.Elements("thread").Any())
                _paratextService.PutNotes(_userSecret, _projectDoc.Data.ParatextId, notesElem.ToString());

        }

        private async Task<List<Chapter>> UpdateTextDocsAsync(TextInfo text, string paratextId,
            SortedList<int, IDocument<TextData>> textDocs, ISet<int> chaptersToInclude = null)
        {
            string bookText = _paratextService.GetBookText(_userSecret, paratextId, text.BookNum);
            var usxDoc = XDocument.Parse(bookText);
            var tasks = new List<Task>();
            Dictionary<int, ChapterDelta> deltas = _deltaUsxMapper.ToChapterDeltas(usxDoc)
                .ToDictionary(cd => cd.Number);
            var chapters = new List<Chapter>();
            List<int> chaptersToRemove = textDocs.Keys.Where(c => !deltas.ContainsKey(c)).ToList();
            foreach (KeyValuePair<int, ChapterDelta> kvp in deltas)
            {
                bool addChapter = true;
                if (textDocs.TryGetValue(kvp.Key, out IDocument<TextData> textDataDoc))
                {
                    if (chaptersToInclude == null || chaptersToInclude.Contains(kvp.Key))
                    {
                        Delta diffDelta = textDataDoc.Data.Diff(kvp.Value.Delta);
                        if (diffDelta.Ops.Count > 0)
                            tasks.Add(textDataDoc.SubmitOpAsync(diffDelta));
                        textDocs.Remove(kvp.Key);
                    }
                    else
                    {
                        // We are not to update this chapter
                        Chapter existingChapter = text.Chapters.FirstOrDefault(c => c.Number == kvp.Key);
                        if (existingChapter != null)
                        {
                            chapters.Add(existingChapter);
                        }

                        addChapter = false;
                    }
                }
                else if (chaptersToInclude == null || chaptersToInclude.Contains(kvp.Key))
                {
                    textDataDoc = GetTextDoc(text, kvp.Key);
                    async Task createText(int chapterNum, Delta delta)
                    {
                        await textDataDoc.FetchAsync();
                        if (textDataDoc.IsLoaded)
                            await textDataDoc.DeleteAsync();
                        await textDataDoc.CreateAsync(new TextData(delta));
                    }
                    tasks.Add(createText(kvp.Key, kvp.Value.Delta));
                }
                else
                {
                    addChapter = false;
                }
                if (addChapter)
                {
                    chapters.Add(new Chapter
                    {
                        Number = kvp.Key,
                        LastVerse = kvp.Value.LastVerse,
                        IsValid = kvp.Value.IsValid,
                        Permissions = { }
                    });
                }
            }
            foreach (KeyValuePair<int, IDocument<TextData>> kvp in textDocs)
            {
                if (chaptersToInclude == null
                    || chaptersToInclude.Contains(kvp.Key)
                    || chaptersToRemove.Contains(kvp.Key))
                {
                    tasks.Add(kvp.Value.DeleteAsync());
                }
            }

            await Task.WhenAll(tasks);
            return chapters;
        }

        private async Task UpdateQuestionDocsAsync(IReadOnlyList<IDocument<Question>> questionDocs,
            List<Chapter> newChapters)
        {
            // handle deletion of chapters
            var chapterNums = new HashSet<int>(newChapters.Select(c => c.Number));
            var tasks = new List<Task>();
            foreach (IDocument<Question> questionDoc in questionDocs)
            {
                if (!chapterNums.Contains(questionDoc.Data.VerseRef.ChapterNum))
                    tasks.Add(questionDoc.DeleteAsync());
            }
            await Task.WhenAll(tasks);
        }

        /// <summary>
        /// Updates ParatextNoteThread docs for a book
        /// </summary>
        private async Task UpdateNoteThreadDocsAsync(TextInfo text,
            Dictionary<string, IDocument<ParatextNoteThread>> noteThreadDocs, CancellationToken token)
        {
            IEnumerable<ParatextNoteThreadChange> noteThreadChanges = _paratextService.GetNoteThreadChanges(_userSecret,
                _projectDoc.Data.ParatextId, text.BookNum, noteThreadDocs.Values, _currentSyncUsers);
            var tasks = new List<Task>();
            IReadOnlyDictionary<string, string> idsToUsernames =
                await _paratextService.GetParatextUsernameMappingAsync(_userSecret, _projectDoc.Data.ParatextId, token);
            Dictionary<string, string> usernamesToUserIds = new Dictionary<string, string>();
            // Swap the keys and values
            foreach (KeyValuePair<string, string> kvp in idsToUsernames)
                usernamesToUserIds.Add(kvp.Value, kvp.Key);

            foreach (ParatextNoteThreadChange change in noteThreadChanges)
            {
                // Find the thread doc if it exists
                IDocument<ParatextNoteThread> threadDoc;
                if (!noteThreadDocs.TryGetValue(change.ThreadId, out threadDoc))
                {
                    // Create a new ParatextNoteThread doc
                    IDocument<ParatextNoteThread> doc = GetNoteThreadDoc(change.ThreadId);
                    async Task createThreadDoc(string threadId, string projectId, ParatextNoteThreadChange change)
                    {
                        VerseRef verseRef = new VerseRef();
                        verseRef.Parse(change.VerseRefStr);
                        VerseRefData vrd = new VerseRefData(verseRef.BookNum, verseRef.ChapterNum, verseRef.Verse);
                        await doc.CreateAsync(new ParatextNoteThread()
                        {
                            DataId = change.ThreadId,
                            ProjectRef = _projectDoc.Id,
                            VerseRef = vrd,
                            SelectedText = change.SelectedText,
                            ContextBefore = change.ContextBefore,
                            ContextAfter = change.ContextAfter,
                            StartPosition = change.StartPosition,
                            TagIcon = change.TagIcon
                        });
                        await SubmitChangesOnNoteThreadDocAsync(doc, change, usernamesToUserIds);
                    }
                    tasks.Add(createThreadDoc(change.ThreadId, _projectDoc.Id, change));
                }
                else
                    tasks.Add(SubmitChangesOnNoteThreadDocAsync(threadDoc, change, usernamesToUserIds));
            }
            await Task.WhenAll(tasks);
        }

        /// <summary>
        /// Fetches all text docs from the database for a book.
        /// </summary>
        internal async Task<SortedList<int, IDocument<TextData>>> FetchTextDocsAsync(TextInfo text)
        {
            var textDocs = new SortedList<int, IDocument<TextData>>();
            var tasks = new List<Task>();
            foreach (Chapter chapter in text.Chapters)
            {
                IDocument<TextData> textDoc = GetTextDoc(text, chapter.Number);
                textDocs[chapter.Number] = textDoc;
                tasks.Add(textDoc.FetchAsync());
            }
            await Task.WhenAll(tasks);

            // Omit items that are not actually in the database.
            foreach (KeyValuePair<int, IDocument<TextData>> item in textDocs.ToList())
            {
                if (!item.Value.IsLoaded)
                {
                    textDocs.Remove(item.Key);
                }
            }
            return textDocs;
        }

        /// <summary>
        /// Deletes all text docs from the database for a book.
        /// </summary>
        private async Task DeleteAllTextDocsForBookAsync(TextInfo text)
        {
            var tasks = new List<Task>();
            foreach (Chapter chapter in text.Chapters)
                tasks.Add(DeleteTextDocAsync(text, chapter.Number));
            await Task.WhenAll(tasks);
        }

        private async Task<IReadOnlyList<IDocument<Question>>> FetchQuestionDocsAsync(TextInfo text)
        {
            List<string> questionDocIds = await _realtimeService.QuerySnapshots<Question>()
                .Where(q => q.ProjectRef == _projectDoc.Id && q.VerseRef.BookNum == text.BookNum)
                .Select(q => q.Id)
                .ToListAsync();
            var questionDocs = new IDocument<Question>[questionDocIds.Count];
            var tasks = new List<Task>();
            for (int i = 0; i < questionDocIds.Count; i++)
            {
                async Task fetchQuestion(int index)
                {
                    questionDocs[index] = await _conn.FetchAsync<Question>(questionDocIds[index]);
                }
                tasks.Add(fetchQuestion(i));
            }
            await Task.WhenAll(tasks);
            return questionDocs;
        }

        /// <summary>
        /// Fetch the ParatextNoteThread docs from the database and return it in a dictionary with threadId as the key.
        /// </summary>
        private async Task<Dictionary<string, IDocument<ParatextNoteThread>>> FetchNoteThreadDocsAsync(int bookNum)
        {
            List<string> noteThreadDocIds = await _realtimeService.QuerySnapshots<ParatextNoteThread>()
                .Where(pnt => pnt.ProjectRef == _projectDoc.Id && pnt.VerseRef.BookNum == bookNum)
                .Select(pnt => pnt.Id)
                .ToListAsync();
            IDocument<ParatextNoteThread>[] noteThreadDocs = new IDocument<ParatextNoteThread>[noteThreadDocIds.Count];
            var tasks = new List<Task>();
            for (int i = 0; i < noteThreadDocIds.Count; i++)
            {
                async Task fetchNoteThread(int index)
                {
                    noteThreadDocs[index] = await _conn.FetchAsync<ParatextNoteThread>(noteThreadDocIds[index]);
                }
                tasks.Add(fetchNoteThread(i));
            }
            await Task.WhenAll(tasks);
            return noteThreadDocs.ToDictionary(ntd => ntd.Data.DataId);
        }

        /// <summary>
        /// Apply the changes to a ParatextNoteThread doc.
        /// TODO: Handle if verseRef changes
        /// </summary>
        private async Task SubmitChangesOnNoteThreadDocAsync(IDocument<ParatextNoteThread> threadDoc,
            ParatextNoteThreadChange change, Dictionary<string, string> usernamesToUserIds)
        {
            if (change.ThreadRemoved)
            {
                await threadDoc.DeleteAsync();
                return;
            }

            await threadDoc.SubmitJson0OpAsync(op =>
            {
                // Update content for updated notes
                foreach (Note updated in change.NotesUpdated)
                {
                    int index = threadDoc.Data.Notes.FindIndex(n => n.DataId == updated.DataId);
                    if (index >= 0)
                        op.Set(td => td.Notes[index].Content, updated.Content);
                    else
                        _logger.LogWarning("Unable to update note in database with id: " + updated.DataId);
                }
                // Delete notes
                foreach (Note deleted in change.NotesDeleted)
                {
                    int index = threadDoc.Data.Notes.FindIndex(n => n.DataId == deleted.DataId);
                    if (index >= 0)
                    {
                        // The note can be easily removed by using op.Remove if that is preferred
                        op.Set(td => td.Notes[index].Deleted, true);
                    }
                    else
                        _logger.LogWarning("Unable to delete note in database with id: " + deleted.DataId);
                }

                // Add new notes, giving each note an associated SF userId if the user is also a Paratext user.
                foreach (Note added in change.NotesAdded)
                {
                    string ownerRef = null;
                    string username = _currentSyncUsers.Values.Single(u => u.Id == added.SyncUserRef).ParatextUsername;
                    if (username != null)
                        usernamesToUserIds.TryGetValue(username, out ownerRef);
                    added.OwnerRef = string.IsNullOrEmpty(ownerRef) ? _userSecret.Id : ownerRef;
                    op.Insert(td => td.Notes, 0, added);
                }

                // Permanently removes a note
                foreach (string removedId in change.NoteIdsRemoved)
                {
                    int index = threadDoc.Data.Notes.FindIndex(n => n.DataId == removedId);
                    if (index >= 0)
                        op.Remove(td => td.Notes, index);
                }
            });
        }

        /// <summary>
        /// Preserve all whitespace in data but remove whitespace at the beginning of lines and remove line endings.
        /// </summary>
        private XElement ParseText(string text)
        {
            text = text.Trim().Replace("\r\n", "\n");
            text = Regex.Replace(text, @"\n\s*<", "<", RegexOptions.CultureInvariant);
            return XElement.Parse(text, LoadOptions.PreserveWhitespace);
        }

        /// <summary>
        /// Deletes all real-time questions docs from the database for a book.
        /// </summary>
        private async Task DeleteAllQuestionsDocsForBookAsync(TextInfo text)
        {
            List<string> questionDocIds = await _realtimeService.QuerySnapshots<Question>()
                .Where(q => q.ProjectRef == _projectDoc.Id && q.VerseRef.BookNum == text.BookNum)
                .Select(q => q.Id)
                .ToListAsync();
            var tasks = new List<Task>();
            foreach (string questionId in questionDocIds)
            {
                async Task deleteQuestion()
                {
                    IDocument<Question> questionDoc = await _conn.FetchAsync<Question>(questionId);
                    if (questionDoc.IsLoaded)
                        await questionDoc.DeleteAsync();
                }
                tasks.Add(deleteQuestion());
            }
            await Task.WhenAll(tasks);
        }

        private async Task DeleteAllNoteThreadDocsForBookAsync(TextInfo text)
        {
            List<string> noteThreadDocIds = await _realtimeService.QuerySnapshots<ParatextNoteThread>()
                .Where(n => n.VerseRef.BookNum == text.BookNum)
                .Select(n => n.Id)
                .ToListAsync();
            var tasks = new List<Task>();
            foreach (string noteThreadDocId in noteThreadDocIds)
            {
                async Task deleteNoteThread()
                {
                    IDocument<ParatextNoteThread> noteThreadDoc = await _conn.FetchAsync<ParatextNoteThread>(noteThreadDocId);
                    if (noteThreadDoc.IsLoaded)
                        await noteThreadDoc.DeleteAsync();
                }
                tasks.Add((deleteNoteThread()));
            }

            await Task.WhenAll(tasks);
        }

        private async Task CompleteSync(bool successful, bool canRollbackParatext, CancellationToken token)
        {
            if (token.IsCancellationRequested)
            {
                Log($"CompleteSync: There was a cancellation request.");
            }
            if (_projectDoc == null || _projectSecret == null)
            {
                Log("CompleteSync: _projectDoc or _projectSecret are null. Rolling back SF DB transaction.");
                _conn.RollbackTransaction();
                return;
            }

            bool updateRoles = true;
            IReadOnlyDictionary<string, string> ptUserRoles;
            if (_paratextService.IsResource(_projectDoc.Data.ParatextId))
            {
                // Do not update permissions on sync, if this is a resource project
                // Permission updates will be performed when a target project is synchronized
                ptUserRoles = new Dictionary<string, string>();
                updateRoles = false;
            }
            else
            {
                try
                {
                    ptUserRoles = await _paratextService.GetProjectRolesAsync(_userSecret,
                        _projectDoc.Data, token);
                }
                catch (Exception ex)
                {
                    if (ex is HttpRequestException || ex is OperationCanceledException)
                    {
                        Log($"CompleteSync: Problem fetching project roles. Maybe the user does not have access to the project or cancelled the sync. ({ex})");
                        // This throws a 404 if the user does not have access to the project
                        // A task cancelled exception will be thrown if the user cancels the task
                        // Note: OperationCanceledException includes TaskCanceledException
                        ptUserRoles = new Dictionary<string, string>();
                        updateRoles = false;
                    }
                    else
                    {
                        Log($"CompleteSync: Problem fetching project roles. Rethrowing: ({ex})");
                        throw;
                    }
                }
            }

            var userIdsToRemove = new List<string>();
            var projectUsers = await _realtimeService.QuerySnapshots<User>()
                    .Where(u => _projectDoc.Data.UserRoles.Keys.Contains(u.Id) && u.ParatextId != null)
                    .Select(u => new { UserId = u.Id, ParatextId = u.ParatextId })
                    .ToListAsync();

            bool dataInSync = true;
            if (!successful)
            {
                bool restoreSucceeded = false;
                // If we have failed, restore the repository, if we can
                if (canRollbackParatext)
                {
                    // If the restore is successful, then dataInSync will always be set to true because
                    // the restored repo can be assumed to be at the revision recorded in the project doc.
                    restoreSucceeded = _paratextService.RestoreRepository(_userSecret, _projectDoc.Data.ParatextId);
                }
                Log($"CompleteSync: Sync was not successful. {(restoreSucceeded ? "Rolled back" : "Failed to roll back")} local PT repo.");
                if (!restoreSucceeded)
                {
                    string repoVersion =
                        _paratextService.GetLatestSharedVersion(_userSecret, _projectDoc.Data.ParatextId);
                    dataInSync = repoVersion == _projectDoc.Data.Sync.SyncedToRepositoryVersion;
                }
            }

            // NOTE: This is executed outside of the transaction because it modifies "Sync.PercentCompleted"
            await _projectDoc.SubmitJson0OpAsync(op =>
            {
                op.Unset(pd => pd.Sync.PercentCompleted);
                op.Set(pd => pd.Sync.LastSyncSuccessful, successful);

                // Get the latest shared revision of the local hg repo. On a failed synchronize attempt, the data
                // is known to be out of sync if the revision does not match the corresponding revision stored
                // on the project doc.
                string repoVersion = _paratextService.GetLatestSharedVersion(_userSecret, _projectDoc.Data.ParatextId);

                if (successful)
                {
                    Log($"CompleteSync: Successfully synchronized to PT repo commit id '{repoVersion}'.");
                    op.Set(pd => pd.Sync.DateLastSuccessfulSync, DateTime.UtcNow);
                    op.Set(pd => pd.Sync.SyncedToRepositoryVersion, repoVersion);
                    op.Set(pd => pd.Sync.DataInSync, true);
                }
                else
                {
                    Log($"CompleteSync: Failed to synchronize. PT repo latest shared version is '{repoVersion}'. SF DB project SyncedToRepositoryVersion is '{_projectDoc.Data.Sync.SyncedToRepositoryVersion}'.");
                    op.Set(pd => pd.Sync.DataInSync, dataInSync);
                }
                // the frontend checks the queued count to determine if the sync is complete. The ShareDB client emits
                // an event for each individual op even if they are applied as a batch, so this needs to be set last,
                // otherwise the info about the sync won't be set yet when the frontend determines that the sync is
                // complete.
                if (_projectDoc.Data.Sync.QueuedCount > 0)
                {
                    op.Inc(pd => pd.Sync.QueuedCount, -1);
                }
                else
                {
                    op.Set(pd => pd.Sync.QueuedCount, 0);
                }

                if (updateRoles)
                {
                    // Only update the roles if we received information from Paratext
                    foreach (var projectUser in projectUsers)
                    {
                        if (ptUserRoles.TryGetValue(projectUser.ParatextId, out string role))
                            op.Set(p => p.UserRoles[projectUser.UserId], role);
                        else if (_projectDoc.Data.UserRoles[projectUser.UserId].StartsWith("pt"))
                            userIdsToRemove.Add(projectUser.UserId);
                    }
                }

                // See if the full name of the project needs updating
                string fullName = _paratextService.GetProjectFullName(_userSecret, _projectDoc.Data.ParatextId);
                if (!string.IsNullOrEmpty(fullName))
                {
                    op.Set(pd => pd.Name, fullName);
                }

                // Set the right-to-left language flag
                bool isRtl = _paratextService.IsProjectLanguageRightToLeft(_userSecret, _projectDoc.Data.ParatextId);
                op.Set(pd => pd.IsRightToLeft, isRtl);

                // The source can be null if there was an error getting a resource from the DBL
                if (TranslationSuggestionsEnabled
                    && _projectDoc.Data.TranslateConfig.Source != null)
                {
                    bool sourceIsRtl = _paratextService
                        .IsProjectLanguageRightToLeft(_userSecret, _projectDoc.Data.TranslateConfig.Source.ParatextId);
                    op.Set(pd => pd.TranslateConfig.Source.IsRightToLeft, sourceIsRtl);
                }
            });
            foreach (var userId in userIdsToRemove)
                await _projectService.RemoveUserAsync(_userSecret.Id, _projectDoc.Id, userId);
            IEnumerable<SyncUser> newSyncUsers = null;
            if (_currentSyncUsers != null)
                newSyncUsers = _currentSyncUsers.Values.Where(u => !_projectSecret.SyncUsers.Exists(s => s.Id == u.Id));
            if (newSyncUsers != null && newSyncUsers.Count() > 0)
            {
                await _projectSecrets.UpdateAsync(_projectSecret.Id, u =>
                {
                    foreach (SyncUser syncUser in newSyncUsers)
                        u.Add(p => p.SyncUsers, syncUser);

                    // If we have an id in the job ids collection, remove the first one
                    if (_projectSecret.JobIds.Any())
                    {
                        u.Remove(p => p.JobIds, _projectSecret.JobIds.First());
                    }
                });
            }
            else
            {
                // If we have an id in the job ids collection, remove the first one
                if (_projectSecret.JobIds.Any())
                {
                    await _projectSecrets.UpdateAsync(_projectSecret.Id, u =>
                    {
                        u.Remove(p => p.JobIds, _projectSecret.JobIds.First());
                    });
                }
            }

            // Commit or rollback the transaction, depending on success
            if (successful)
            {
                // Write the operations to the database
                await _conn.CommitTransactionAsync();

                // Backup the repository
                if (_projectDoc.Data.ParatextId.Length != SFInstallableDblResource.ResourceIdentifierLength)
                {
                    bool backupOutcome = _paratextService.BackupRepository(_userSecret, _projectDoc.Data.ParatextId);
                    if (!backupOutcome)
                    {
                        Log($"CompleteSync: Failure backing up local PT repo.");
                    }
                }
            }
            else
            {
                // Rollback the operations (the repository was restored above)
                _conn.RollbackTransaction();
            }
            Log($"CompleteSync: Finished. Sync was {(successful ? "successful" : "unsuccessful")}.");
        }

        private IDocument<TextData> GetTextDoc(TextInfo text, int chapter)
        {
            return _conn.Get<TextData>(TextData.GetTextDocId(_projectDoc.Id, text.BookNum, chapter));
        }

        private async Task DeleteTextDocAsync(TextInfo text, int chapter)
        {
            IDocument<TextData> textDoc = GetTextDoc(text, chapter);
            await textDoc.FetchAsync();
            if (textDoc.IsLoaded)
                await textDoc.DeleteAsync();
        }

        private IDocument<ParatextNoteThread> GetNoteThreadDoc(string threadId)
        {
            return _conn.Get<ParatextNoteThread>($"{_projectDoc.Id}:{threadId}");
        }

        private async void SyncProgress_ProgressUpdated(object sender, EventArgs e)
        {
            if (_projectDoc == null)
            {
                return;
            }
            else if (sender is SyncProgress progress)
            {
                double percentCompleted = progress.ProgressValue;
                if (percentCompleted >= 0)
                {
                    await _projectDoc.SubmitJson0OpAsync(op => op.Set(pd => pd.Sync.PercentCompleted, percentCompleted));
                }
            }
        }

        private class ChapterEqualityComparer : IEqualityComparer<Chapter>
        {
            public bool Equals(Chapter x, Chapter y)
            {
                // We do not compare permissions, as these are modified in SFProjectService
                return x.Number == y.Number && x.LastVerse == y.LastVerse && x.IsValid == y.IsValid;
            }

            public int GetHashCode(Chapter obj)
            {
                int code = 23;
                code = code * 31 + obj.Number.GetHashCode();
                code = code * 31 + obj.LastVerse.GetHashCode();
                code = code * 31 + obj.IsValid.GetHashCode();
                return code;
            }
        }

        private void Log(string message, string projectSFId = null, string userId = null)
        {
            projectSFId = projectSFId ?? _projectDoc?.Id ?? "unknown";
            userId = userId ?? _userSecret?.Id ?? "unknown";
            _logger.LogInformation($"SyncLog ({projectSFId},{userId}): {message}");
        }
    }
}<|MERGE_RESOLUTION|>--- conflicted
+++ resolved
@@ -410,11 +410,8 @@
             {
                 Log($"Could not find project secret.", projectSFId, userId);
                 return false;
-<<<<<<< HEAD
+            }
             _currentSyncUsers = _projectSecret.SyncUsers.ToDictionary(u => u.ParatextUsername);
-=======
-            }
->>>>>>> a8b82511
 
             if (!(await _userSecrets.TryGetAsync(userId)).TryResult(out _userSecret))
             {
@@ -643,7 +640,7 @@
                 _projectDoc.Data.ParatextId, text.BookNum, noteThreadDocs.Values, _currentSyncUsers);
             var tasks = new List<Task>();
             IReadOnlyDictionary<string, string> idsToUsernames =
-                await _paratextService.GetParatextUsernameMappingAsync(_userSecret, _projectDoc.Data.ParatextId, token);
+                await _paratextService.GetParatextUsernameMappingAsync(_userSecret, _projectDoc.Data, token);
             Dictionary<string, string> usernamesToUserIds = new Dictionary<string, string>();
             // Swap the keys and values
             foreach (KeyValuePair<string, string> kvp in idsToUsernames)
