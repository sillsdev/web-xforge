--- conflicted
+++ resolved
@@ -497,11 +497,6 @@
   projectQuestions: RealtimeQuery<QuestionDoc>[] = [];
   projectNotes: RealtimeQuery<NoteThreadDoc>[] = [];
 
-  sfProjects: SFProjectDoc[] = [];
-  userConfigDocs: SFProjectUserConfigDoc[] = [];
-  noteThreadDocs: RealtimeQuery<NoteThreadDoc>[] = [];
-  questionDocs: RealtimeQuery<QuestionDoc>[] = [];
-
   constructor({
     userHasAnyProjects = true,
     isKnownPTUser = true
@@ -576,7 +571,7 @@
           isConnected: true
         } as ParatextProject);
       });
-      this.sfProjects = [
+      this.sfProjectDocs = [
         {
           id: 'testProject1',
           data: createTestProject({}, 1)
@@ -602,14 +597,6 @@
         }
       ] as SFProjectDoc[];
       this.projectsTextDocs = [{ id: 'testProject1:matthew:40:1:target', data: { ops: [] } }] as unknown as TextDoc[];
-<<<<<<< HEAD
-      this.noteThreadDocs = [
-        { id: 'testProject1:noteThread1', data: { ops: [] } }
-      ] as unknown as RealtimeQuery<NoteThreadDoc>[];
-      this.questionDocs = [
-        { id: 'testProject1:question1', data: { ops: [] } }
-      ] as unknown as RealtimeQuery<QuestionDoc>[];
-=======
       this.userConfigDocs = [
         {
           id: 'testProject1:matthew:40:1:config',
@@ -632,7 +619,6 @@
       this.projectNotes = [
         { id: 'testProject1:note1', data: { ops: [] } }
       ] as unknown as RealtimeQuery<NoteThreadDoc>[];
->>>>>>> d3f3d051
     }
 
     when(mockedPermissionsService.canAccessCommunityChecking(anything())).thenReturn(true);
@@ -641,15 +627,9 @@
     when(mockedParatextService.getProjects()).thenResolve(this.userParatextProjects);
     when(mockedUserProjectsService.projectDocs$).thenReturn(of(this.projectProfileDocs));
     when(mockedUserProjectsService.projectTexts$).thenReturn(of(this.projectsTextDocs));
-<<<<<<< HEAD
-    when(mockedUserProjectsService.sfProjectDocs$).thenReturn(of(this.sfProjects));
-    when(mockedUserProjectsService.projectNotes$).thenReturn(of(this.noteThreadDocs));
-    when(mockedUserProjectsService.projectQuestions$).thenReturn(of(this.questionDocs));
-=======
     when(mockedUserProjectsService.sfProjectDocs$).thenReturn(of(this.sfProjectDocs));
     when(mockedUserProjectsService.projectQuestions$).thenReturn(of(this.projectQuestions));
     when(mockedUserProjectsService.projectNotes$).thenReturn(of(this.projectNotes));
->>>>>>> d3f3d051
     when(mockedUserProjectsService.userConfigDocs$).thenReturn(of(this.userConfigDocs));
     when(mockedSFProjectService.onlineAddCurrentUser(anything())).thenResolve();
 
