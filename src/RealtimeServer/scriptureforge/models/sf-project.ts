import { Project } from '../../common/models/project';
import { WritingSystem } from '../../common/models/writing-system';
import { CheckingConfig } from './checking-config';
import { ParatextUserProfile } from './paratext-user-profile';
import { Sync } from './sync';
import { TextInfo } from './text-info';
import { TranslateConfig } from './translate-config';

export const SF_PROJECT_PROFILES_COLLECTION = 'sf_projects_profile';
export const SF_PROJECT_PROFILES_INDEX_PATHS: string[] = [];

export const SF_PROJECTS_COLLECTION = 'sf_projects';
export const SF_PROJECT_INDEX_PATHS: string[] = [];

export interface SFProjectProfile extends Project {
  paratextId: string;
  shortName: string;
  writingSystem: WritingSystem;
  isRightToLeft?: boolean;
  translateConfig: TranslateConfig;
  checkingConfig: CheckingConfig;
  texts: TextInfo[];
  sync: Sync;
<<<<<<< HEAD
}

export interface SFProject extends SFProjectProfile {
  paratextUsers: ParatextUserProfile[];
=======
  editable: boolean;
>>>>>>> 677ac2c8
}<|MERGE_RESOLUTION|>--- conflicted
+++ resolved
@@ -21,12 +21,9 @@
   checkingConfig: CheckingConfig;
   texts: TextInfo[];
   sync: Sync;
-<<<<<<< HEAD
+  editable: boolean;
 }
 
 export interface SFProject extends SFProjectProfile {
   paratextUsers: ParatextUserProfile[];
-=======
-  editable: boolean;
->>>>>>> 677ac2c8
 }