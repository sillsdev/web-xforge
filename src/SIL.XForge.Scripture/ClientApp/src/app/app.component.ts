--- conflicted
+++ resolved
@@ -74,26 +74,16 @@
     private readonly locationService: LocationService,
     private readonly userService: UserService,
     private readonly projectService: SFProjectService,
-<<<<<<< HEAD
-    private readonly pwaService: PwaService,
-=======
->>>>>>> 337f5984
     private readonly route: ActivatedRoute,
     private readonly adminAuthGuard: SFAdminAuthGuard,
     private readonly dialog: MdcDialog,
     private readonly fileService: FileService,
     readonly noticeService: NoticeService,
     readonly i18n: I18nService,
-<<<<<<< HEAD
-    private readonly fileService: FileService,
-    private readonly iconRegistry: MdcIconRegistry,
-    private readonly sanitizer: DomSanitizer
-=======
     readonly media: MediaObserver,
     pwaService: PwaService,
     iconRegistry: MdcIconRegistry,
     sanitizer: DomSanitizer
->>>>>>> 337f5984
   ) {
     super(noticeService);
     this.subscribe(media.media$, (change: MediaChange) => {
