--- conflicted
+++ resolved
@@ -191,16 +191,11 @@
       this.projectId = projectId;
       try {
         this.projectDoc = await projectDocPromise;
-<<<<<<< HEAD
         this.projectUserConfigDoc = await this.projectService.getUserConfig(
           projectId,
           this.userService.currentUserId,
           new DocSubscription('CheckingOverviewComponent', this.destroyRef)
         );
-        this.projectUserConfigDoc.submitJson0Op(op => op.set<string>(puc => puc.selectedTask!, 'checking'));
-=======
-        this.projectUserConfigDoc = await this.projectService.getUserConfig(projectId, this.userService.currentUserId);
->>>>>>> e3112e77
         this.questionsQuery?.dispose();
         this.questionsQuery = await this.checkingQuestionsService.queryQuestions(
           projectId,
