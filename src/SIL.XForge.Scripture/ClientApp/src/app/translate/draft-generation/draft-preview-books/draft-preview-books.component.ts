--- conflicted
+++ resolved
@@ -1,9 +1,5 @@
 import { CommonModule } from '@angular/common';
-<<<<<<< HEAD
-import { Component, DestroyRef } from '@angular/core';
-=======
-import { Component, Input } from '@angular/core';
->>>>>>> a546ee77
+import { Component, DestroyRef, Input } from '@angular/core';
 import { MatDialogRef } from '@angular/material/dialog';
 import { Router, RouterModule } from '@angular/router';
 import { TranslocoModule } from '@ngneat/transloco';
@@ -16,7 +12,7 @@
 import { DialogService } from 'xforge-common/dialog.service';
 import { ErrorReportingService } from 'xforge-common/error-reporting.service';
 import { I18nService } from 'xforge-common/i18n.service';
-import { DocSubscription, FETCH_WITHOUT_SUBSCRIBE } from 'xforge-common/models/realtime-doc';
+import { DocSubscription, UNKNOWN_COMPONENT_OR_SERVICE } from 'xforge-common/models/realtime-doc';
 import { UICommonModule } from 'xforge-common/ui-common.module';
 import { UserService } from 'xforge-common/user.service';
 import { filterNullish } from 'xforge-common/util/rxjs-util';
@@ -167,7 +163,7 @@
       await this.projectService.onlineAddChapters(result.projectId, bookWithDraft.bookNumber, missingChapters);
       for (const chapter of missingChapters) {
         const textDocId = new TextDocId(result.projectId, bookWithDraft.bookNumber, chapter);
-        await this.textDocService.createTextDoc(textDocId, FETCH_WITHOUT_SUBSCRIBE);
+        await this.textDocService.createTextDoc(textDocId, UNKNOWN_COMPONENT_OR_SERVICE);
       }
     }
     await this.applyBookDraftAsync(bookWithDraft, result.projectId);
